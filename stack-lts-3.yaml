resolver: lts-3.0
extra-deps:
  - fail-4.9.0.0
  - th-lift-instances-0.1.7
  - th-orphans-0.13.1
  - th-reify-many-0.1.6
  - th-utilities-0.1.1.0
  - hybrid-vectors-0.2
<<<<<<< HEAD
  - binary-orphans-0.1.2.0
  - hspec-expectations-lifted-0.5.0
=======
>>>>>>> eb52c653
packages:
  - ./redis-fp
  - ./thread-file-logger
  - ./work-queue
  - ./hpc-manager
  - ./th-relative-paths
  - location:
<<<<<<< HEAD
      git: https://github.com/fpco/fpco-cereal.git
      commit: 9193b056f2c401ade30908200beb410e5ffec187
  - location:
      git: https://github.com/kazu-yamamoto/logger.git
      commit: d2afcf87eae9c599761a04423fb43a891e21b68b
    subdirs:
      - fast-logger
      - wai-logger
=======
      git: git@github.com:fpco/store
      commit: 96224c6d64ef1c17de25aaea3113413e347301ab
    extra-dep: true
>>>>>>> eb52c653

image:
  container:
    base: "fpco/stack-run"
    name: "hpc-manager-ui"
    add:
      hpc-manager/config/: /usr/local/lib/hpc-manager/config/
      hpc-manager/static/: /usr/local/lib/hpc-manager/static/<|MERGE_RESOLUTION|>--- conflicted
+++ resolved
@@ -6,11 +6,7 @@
   - th-reify-many-0.1.6
   - th-utilities-0.1.1.0
   - hybrid-vectors-0.2
-<<<<<<< HEAD
-  - binary-orphans-0.1.2.0
   - hspec-expectations-lifted-0.5.0
-=======
->>>>>>> eb52c653
 packages:
   - ./redis-fp
   - ./thread-file-logger
@@ -18,20 +14,16 @@
   - ./hpc-manager
   - ./th-relative-paths
   - location:
-<<<<<<< HEAD
-      git: https://github.com/fpco/fpco-cereal.git
-      commit: 9193b056f2c401ade30908200beb410e5ffec187
+      git: git@github.com:fpco/store
+      commit: 96224c6d64ef1c17de25aaea3113413e347301ab
+    extra-dep: true
   - location:
       git: https://github.com/kazu-yamamoto/logger.git
       commit: d2afcf87eae9c599761a04423fb43a891e21b68b
     subdirs:
       - fast-logger
       - wai-logger
-=======
-      git: git@github.com:fpco/store
-      commit: 96224c6d64ef1c17de25aaea3113413e347301ab
     extra-dep: true
->>>>>>> eb52c653
 
 image:
   container:
