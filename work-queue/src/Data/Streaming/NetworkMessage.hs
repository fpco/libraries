{-# LANGUAGE DeriveDataTypeable         #-}
{-# LANGUAGE DeriveGeneric              #-}
{-# LANGUAGE FlexibleContexts           #-}
{-# LANGUAGE GeneralizedNewtypeDeriving #-}
{-# LANGUAGE LambdaCase                 #-}
{-# LANGUAGE NoImplicitPrelude          #-}
{-# LANGUAGE OverloadedStrings          #-}
{-# LANGUAGE ScopedTypeVariables        #-}
{-# LANGUAGE ConstraintKinds            #-}
{-# LANGUAGE TemplateHaskell            #-}
{-# LANGUAGE ViewPatterns               #-}
{-# LANGUAGE RankNTypes                 #-}
{-# LANGUAGE RecordWildCards #-}
-- | Pass well-typed messages across a network connection, including heartbeats.
--
-- Built on top of "Data.Streaming.Network". This module handles all heartbeat
-- checks and ping sending, and uses a handshake protocol to ensure that both
-- sides of the connection intend to send the same type of data.
--
-- Note that if the two sides of your connection are compiled against different
-- versions of libraries, it's entirely possible that 'Typeable' and 'Store'
-- instances may be incompatible, in which cases guarantees provided by the
-- handshake will not be accurate.
module Data.Streaming.NetworkMessage
    ( -- * Types
      NMApp
    , NMAppData
    , nmAppData
    , Sendable
    , NetworkMessageException(..)
      -- * Functions
    , runNMApp
    , nmWrite
    , nmRead
      -- * Settings
    , NMSettings
    , defaultNMSettings
      -- * Utils
    , getPortAfterBind
    ) where

import           ClassyPrelude
<<<<<<< HEAD
import qualified Data.Serialize as B
import           Control.Exception (BlockedIndefinitelyOnMVar(..))
=======
import           Control.Concurrent (threadDelay, myThreadId, throwTo)
import qualified Control.Concurrent.Async as A
import           Control.Concurrent.STM (retry)
import           Control.Exception (AsyncException(ThreadKilled), BlockedIndefinitelyOnMVar(..))
import           Control.Monad.Base (liftBase)
import           Control.Monad.Trans.Control (MonadBaseControl, control)
import           Data.Function (fix)
import           Data.Store (Store, PeekException (..))
import qualified Data.Store.Streaming as S
>>>>>>> eb52c653
import           Data.Streaming.Network (AppData, appRead, appWrite)
import           Data.Streaming.Network (ServerSettings, setAfterBind)
import           Data.Store.TypeHash
import           Data.Typeable (Proxy(..))
import           Network.Socket (socketPort)
import           System.Executable.Hash (executableHash)
<<<<<<< HEAD
import           FP.Redis (MonadConnect)
import           Control.Monad.Logger (logDebug)
import qualified Data.Text as T

data NetworkMessageException
    -- | This is thrown by 'runNMApp', during the initial handshake,
    -- when the two sides of the connection disagree about the
    -- datatypes being sent, or when there is a mismatch in executable
    -- hash.
    = NMMismatchedHandshakes Handshake Handshake
    -- | This is thrown by 'runNMApp' when there's an error decoding
    -- data sent by the other side of the connection.  This either
    -- indicates a bug in this library, or a misuse of 'nmAppData'.
    | NMDecodeFailure String
    deriving (Show, Typeable, Eq, Generic)
instance Exception NetworkMessageException
instance B.Serialize NetworkMessageException
=======
import           System.IO.ByteBuffer (ByteBuffer)
import qualified System.IO.ByteBuffer as BB
>>>>>>> eb52c653

-- | A network message application.
--
-- This type synonym has four type parameters: the type of messages our side of
-- the connection sends (@iSend@), the type of messages the other side sends
-- (@youSend@), the monad we live in (@m@), and the return value of the
-- application (@a@). Restrictions on these types:
--
-- * @iSend@ and @youSend@ must both be instances of 'Sendable'.  In
-- other words, they must both implement 'Typeable' and 'Store'.
--
-- * @m@ must be an instance of 'MonadBaseControl' 'IO'.
--
-- * When writing a server, @a@ must be unit, @()@, otherwise no restrictions.
--
-- Like the "Data.Streaming.Network" API, your application takes a value- in
-- this case of type 'NMAppData'- which is used to interact with the other side
-- of the connection. Please see relevant functions exposed by this module to
-- interact with that datatype.
--
-- You can convert an @NMApp@ into an application using 'runNMApp', and then
-- run it using the functions provided by "Data.Streaming.Network".
type NMApp iSend youSend m a = NMAppData iSend youSend -> m a

-- | Constraint synonym for the constraints required to send data from
-- / to an 'NMApp'.
type Sendable a = (Store a, HasTypeHash a)

-- | Provides an 'NMApp' with a means of communicating with the other side of a
-- connection. See other functions provided by this module.
data NMAppData iSend youSend = NMAppData
    { nmAppData :: !AppData
    , nmLeftover :: !(IORef ByteString)
    } deriving (Typeable)

-- | Send a message to the other side of the connection.
nmWrite :: (MonadIO m, B.Serialize iSend) => NMAppData iSend youSend -> iSend -> m ()
nmWrite nm iSend = liftIO (appWrite (nmAppData nm) (B.encode iSend))

nmRead  :: (MonadConnect m, B.Serialize youSend) => NMAppData iSend youSend -> m youSend
nmRead NMAppData{..} = do
    (res, leftover) <- appGet "nmRead" nmAppData =<< readIORef nmLeftover
    writeIORef nmLeftover leftover
    return res

-- | Receive a message from the other side of the connection. Blocks until data
-- is available.
appGet :: (MonadConnect m, B.Serialize youSend) => String -> AppData -> ByteString -> m (youSend, ByteString)
appGet loc ad leftover0 = go (B.runGetPartial B.get leftover0)
  where
    go (B.Fail str _) =
        liftIO (throwIO (NMDecodeFailure (loc ++ " Couldn't decode: " ++ str)))
    go (B.Partial f) = do
        $logDebug (T.pack loc ++ " appGet reading")
        bs <- liftIO (appRead ad)
        if null bs
            then liftIO (throwIO (NMDecodeFailure (loc ++ " Couldn't decode: no data")))
            else go (f bs)
    go (B.Done res bs) = do
        return (res, bs)

data Handshake = Handshake
<<<<<<< HEAD
    { hsISend :: TypeFingerprint
    , hsYouSend :: TypeFingerprint
    , hsExeHash :: Maybe ByteString
    } deriving (Generic, Show, Eq, Typeable)
instance B.Serialize Handshake

mkHandshake
    :: forall iSend youSend m a. (HasTypeFingerprint iSend, HasTypeFingerprint youSend)
    => NMApp iSend youSend m a -> Maybe ByteString -> Handshake
mkHandshake _ eh = Handshake
    { hsISend = typeFingerprint (Proxy :: Proxy iSend)
    , hsYouSend = typeFingerprint (Proxy :: Proxy youSend)
=======
    { hsISend     :: TypeHash
    , hsYouSend   :: TypeHash
    , hsHeartbeat :: Int
    , hsExeHash   :: Maybe ByteString
    }
    deriving (Generic, Show, Eq, Typeable)
instance Store Handshake

mkHandshake
    :: forall iSend youSend m a. (HasTypeHash iSend, HasTypeHash youSend)
    => NMApp iSend youSend m a -> Int -> Maybe ByteString -> Handshake
mkHandshake _ hb eh = Handshake
    { hsISend = typeHash (Proxy :: Proxy iSend)
    , hsYouSend = typeHash (Proxy :: Proxy youSend)
    , hsHeartbeat = hb
>>>>>>> eb52c653
    , hsExeHash = eh
    }

-- | Convert an 'NMApp' into a "Data.Streaming.Network" application.
runNMApp :: forall iSend youSend m a.
<<<<<<< HEAD
       (MonadConnect m, Sendable iSend, Sendable youSend)
=======
       (MonadIO m, MonadBaseControl IO m, Sendable iSend, Sendable youSend)
>>>>>>> eb52c653
    => NMSettings
    -> NMApp iSend youSend m a
    -> AppData
    -> m a
<<<<<<< HEAD
runNMApp (NMSettings exeHash) nmApp ad = do
    -- Handshake
    let myHS = mkHandshake nmApp exeHash
    forM_ (toChunks $ B.encodeLazy myHS) (liftIO . appWrite ad)
    (yourHS, leftover) <- appGet "handshake" ad ""
    when (hsISend myHS /= hsYouSend yourHS ||
          hsYouSend myHS /= hsISend yourHS ||
          hsExeHash myHS /= hsExeHash yourHS) $ do
        throwIO (NMMismatchedHandshakes myHS yourHS)

    -- Continue
    leftoverVar <- newIORef leftover
    nmApp NMAppData{nmAppData = ad, nmLeftover = leftoverVar}
=======
runNMApp (NMSettings heartbeat exeHash) nmApp ad = BB.with Nothing $ \ buffer -> do
    yourHS <- liftBase $ do
        let myHS = mkHandshake nmApp heartbeat exeHash
        (appWrite ad) (encode myHS)
        mgot <- appGet buffer (appRead ad)
        case mgot of
            Just yourHS -> do
                when (hsISend myHS /= hsYouSend yourHS ||
                      hsYouSend myHS /= hsISend yourHS ||
                      hsExeHash myHS /= hsExeHash yourHS) $ do
                    throwIO $ NMMismatchedHandshakes myHS yourHS
                return yourHS
            Nothing -> throwIO NMConnectionDropped
    control $ \runInBase -> do
        -- FIXME use a bounded chan perhaps? (Make the queue size
        -- configuration in NMSettings.) Since any data sent will
        -- count as a ping, this would not interfere with the
        -- heartbeat.
        outgoing <- newTChanIO :: IO (TChan ByteString)
        incoming <- newTChanIO :: IO (TChan (Either NetworkMessageException youSend))

        -- Our heartbeat logic involves two threads: the recvWorker thread
        -- increments lastPing every time it reads a chunk of data, and the
        -- checkHeartbeat thread calls threadDelay and then checks that
        -- lastPing has been incremented over this run. If it hasn't been
        -- incremented, one of the following has occurred:
        --
        -- - The connection has been closed, as indicated by active. If active
        -- if False, then the heartbeat thread knows it should have failed and
        -- simply shuts down.
        --
        -- - Due to how GHC green threads work, it's possible that the receive
        -- thread has been asleep this entire time. Therefore, we check the
        -- blocked IORef. If it's True, it means that the receive thread is
        -- currently blocking on a call to recv, which means that we have not
        -- received any data from the client. In this case, throw a
        -- HeartbeatFailure exception.
        --
        -- - If blocked is False, then we know that the receive thread is
        -- simply asleep, and have no data about whether the heartbeat has
        -- actually failed. In this case, threadDelay and check again.
        lastPing <- newIORef (0 :: Int)
        active <- newIORef True
        blocked <- newIORef False

        let nad = NMAppData
                { _nmAppData = ad
                , _nmWrite = sendSTM . Payload
                , _nmRead = \select -> do
                    resOrErr <- mailboxReadTChan incoming $ \resOrErr -> case resOrErr of
                        Left err -> Just (Left err)
                        Right res -> Right <$> select res
                    case resOrErr of
                        Nothing -> return Nothing
                        Just (Right res) -> return (Just (Right res))
                        Just (Left err) -> do
                            -- Put it back on the channel so that
                            -- subsequent requests get the same
                            -- message.
                            writeTChan incoming (Left err)
                            return (Just (Left err))
                }
            sendSTM :: Message iSend -> STM ()
            sendSTM x = writeTChan outgoing $! encode x
            send :: Message iSend -> IO ()
            send = atomically . sendSTM
        -- Ping / heartbeat are managed by withAsync, so that they're
        -- interrupted once the other threads have exited.
        A.withAsync (sendPing send yourHS `A.race` checkHeartbeat lastPing active blocked) $ \pingThread -> do
            linkNoThreadKilled pingThread $
                A.runConcurrently $
                    A.Concurrently (recvWorker incoming lastPing active blocked buffer) *>
                    A.Concurrently (sendWorker outgoing incoming active) *>
                    A.Concurrently (runInBase (nmApp nad) `finally`
                                    send Complete `finally`
                                    finished incoming active NMConnectionClosed)
  where
    -- If an exception is thrown in the heartbeat thread, then it
    -- should be rethrown to the main thread.  If it's a ThreadKilled
    -- exception, then it isn't rethrown, because we expect it to get
    -- killed when we exit the 'withAsync'.
    linkNoThreadKilled pingThread inner = do
        tid <- myThreadId
        flip A.withAsync (\_ -> inner) $ do
            eres <- A.waitCatch pingThread
            case eres of
                Right (Left x) -> absurd x
                Right (Right x) -> absurd x
                Left (fromException -> Just ThreadKilled) -> return ()
                Left err -> throwTo tid err

    sendPing send yourHS = forever $ do
        () <- send Ping
        threadDelay $ hsHeartbeat yourHS

    checkHeartbeat lastPing active blocked = forever $ do
        start <- readIORef lastPing
        threadDelay $ heartbeat * 2
        lastPing' <- readIORef lastPing
        when (start == lastPing')
            $ whenM (readIORef active)
            $ whenM (readIORef blocked)
            $ throwIO NMHeartbeatFailure

    -- It is unnecessary to use atomic operations when modifying the
    -- IORefs passed into this thread.  This is because lastPing and
    -- blocked are only read by the 'checkHeartbeat' thread.  That
    -- checking is done periodically at a user specified interval, and
    -- so reordering of concurrent reads / writes is acceptable.
    recvWorker incoming lastPing active blocked buffer = loop
      where
       loop = do
        mgot <- appGet buffer (do
            writeIORef blocked True
            bs <- appRead ad
            writeIORef blocked False
            modifyIORef' lastPing (+ 1)
            return bs) `catch` \ex ->
                if isResourceVanished ex
                    then return Nothing
                    else throwIO ex
        case mgot of
            Just Ping ->
                loop
            Just (Payload p) -> do
                atomically (writeTChan incoming (Right p))
                loop
            -- We're done when the "Complete" message is received
            -- or the connection is closed
            Just Complete -> finished incoming active NMConnectionClosed
            Nothing -> finished incoming active NMConnectionDropped

    isResourceVanished ex = ioe_type ex == ResourceVanished

    finished incoming active ex = do
        atomicWriteIORef active False
        atomically (writeTChan incoming (Left ex))

    sendWorker outgoing incoming active = fix $ \loop -> do
        bs <- atomically (readTChan outgoing)
        -- NOTE: even though bs could be quite large, appRead will
        -- receive small chunks of it.  This means that 'appRead'
        -- won't block for very long, and the heartbeat code will
        -- function properly.
        if bs == encode (Complete :: Message iSend)
            then do
                appWrite ad bs `catch` \ex ->
                    -- Ignore resource vanished if the connection is done.
                    if isResourceVanished ex
                        then return ()
                        else throwIO ex
            else do
                appWrite ad bs `catch` \ex ->
                    -- ResourceVanished indicates that the connection
                    -- got dropped, so throw that nicer exception
                    -- instead.
                    if isResourceVanished ex
                        then do
                            finished incoming active NMConnectionDropped
                            throwIO NMConnectionDropped
                        else throwIO ex
                loop

mailboxReadTChan :: forall a b. TChan a -> (a -> Maybe b) -> STM (Maybe b)
mailboxReadTChan chan select = go []
  where
    go :: [a] -> STM (Maybe b)
    go discarded = do
        mbRes <- tryReadTChan chan
        let finish x = do
                forM_ (reverse discarded) (writeTChan chan)
                return x
        case mbRes of
            Nothing -> finish Nothing
            Just x -> case select x of
                Nothing -> go (x : discarded)
                Just y -> finish (Just y)

-- | Streaming decode function.  If the function to get more bytes
-- yields "", then it's assumed to be the end of the input, and
-- 'Nothing' is returned.
appGet :: Store a
       => ByteBuffer    -- ^ 'ByteBuffer' for streaming
       -> IO ByteString -- ^ action to get more bytes
       -> IO (Maybe a)  -- ^ result
appGet bb readChunk =
    ((S.peekMessage bb) >>= loop)
    `catch` (\ ex@(PeekException _ _) -> throwIO . NMDecodeFailure . show $ ex)
  where
    loop (S.NeedMoreInput cont) = do
        bs <- readChunk
        if null bs
            then return Nothing
            else cont bs >>= loop
    loop (S.Done (S.Message x)) = return (Just x)

data Message payload
    = Ping
    | Payload payload
    | Complete
    deriving (Generic, Typeable)
instance Store payload => Store (Message payload)

data NetworkMessageException
    -- | This is thrown by 'runNMApp', during the initial handshake,
    -- when the two sides of the connection disagree about the
    -- datatypes being sent, or when there is a mismatch in executable
    -- hash.
    = NMMismatchedHandshakes Handshake Handshake
    -- | This is thrown by 'runNMApp' if we haven't received a data
    -- packet or ping from the other side of the connection within
    -- @heartbeat * 2@ time.
    | NMHeartbeatFailure
    -- | This is thrown by 'nmRead' when the connection is closed.
    | NMConnectionClosed
    -- | This is thrown by 'nmRead' and 'runNMApp' when the connection
    -- gets unexpectedly terminated.
    | NMConnectionDropped
    -- | This is thrown by 'runNMApp' when there's an error decoding
    -- data sent by the other side of the connection.  This either
    -- indicates a bug in this library, or a misuse of 'nmAppData'.
    | NMDecodeFailure String
    deriving (Show, Typeable, Eq, Generic)
instance Exception NetworkMessageException
instance Store NetworkMessageException
>>>>>>> eb52c653

-- | Settings to be used by 'runNMApp'. Use 'defaultNMSettings' and modify with
-- setter functions.
data NMSettings = NMSettings
    { _nmExeHash :: !(Maybe ByteString)
    } deriving (Typeable)

-- | Default settings value.
--
-- This is in the IO monad because it reads / computes the
-- executable's hash.
defaultNMSettings :: (MonadIO m) => m NMSettings
defaultNMSettings = liftIO $ do
    exeHash <- $(executableHash)
    return NMSettings
        { _nmExeHash = exeHash
        }

-- | Creates a new 'ServerSettings', which will populate an 'MVar' with
-- the bound port. An action is returned which will unblock once there's
-- a result.
getPortAfterBind :: ServerSettings -> IO (ServerSettings, IO Int)
getPortAfterBind ss = do
    boundPortVar <- newEmptyMVar
    let ss' = setAfterBind
            (putMVar boundPortVar . fromIntegral <=< socketPort)
            ss
    return
        ( ss'
        , readMVar boundPortVar `catch` \BlockedIndefinitelyOnMVar ->
            error "Port will never get bound, thread got blocked indefinitely."
        )

encode :: Store a => a -> ByteString
encode = S.encodeMessage . S.Message<|MERGE_RESOLUTION|>--- conflicted
+++ resolved
@@ -40,30 +40,18 @@
     ) where
 
 import           ClassyPrelude
-<<<<<<< HEAD
-import qualified Data.Serialize as B
-import           Control.Exception (BlockedIndefinitelyOnMVar(..))
-=======
-import           Control.Concurrent (threadDelay, myThreadId, throwTo)
-import qualified Control.Concurrent.Async as A
-import           Control.Concurrent.STM (retry)
-import           Control.Exception (AsyncException(ThreadKilled), BlockedIndefinitelyOnMVar(..))
-import           Control.Monad.Base (liftBase)
-import           Control.Monad.Trans.Control (MonadBaseControl, control)
-import           Data.Function (fix)
 import           Data.Store (Store, PeekException (..))
 import qualified Data.Store.Streaming as S
->>>>>>> eb52c653
+import           Control.Exception (BlockedIndefinitelyOnMVar(..))
+import           System.IO.ByteBuffer (ByteBuffer)
+import qualified System.IO.ByteBuffer as BB
 import           Data.Streaming.Network (AppData, appRead, appWrite)
 import           Data.Streaming.Network (ServerSettings, setAfterBind)
 import           Data.Store.TypeHash
 import           Data.Typeable (Proxy(..))
 import           Network.Socket (socketPort)
 import           System.Executable.Hash (executableHash)
-<<<<<<< HEAD
 import           FP.Redis (MonadConnect)
-import           Control.Monad.Logger (logDebug)
-import qualified Data.Text as T
 
 data NetworkMessageException
     -- | This is thrown by 'runNMApp', during the initial handshake,
@@ -77,11 +65,7 @@
     | NMDecodeFailure String
     deriving (Show, Typeable, Eq, Generic)
 instance Exception NetworkMessageException
-instance B.Serialize NetworkMessageException
-=======
-import           System.IO.ByteBuffer (ByteBuffer)
-import qualified System.IO.ByteBuffer as BB
->>>>>>> eb52c653
+instance Store NetworkMessageException
 
 -- | A network message application.
 --
@@ -114,53 +98,38 @@
 -- connection. See other functions provided by this module.
 data NMAppData iSend youSend = NMAppData
     { nmAppData :: !AppData
-    , nmLeftover :: !(IORef ByteString)
+    , nmByteBuffer :: !ByteBuffer
     } deriving (Typeable)
 
 -- | Send a message to the other side of the connection.
-nmWrite :: (MonadIO m, B.Serialize iSend) => NMAppData iSend youSend -> iSend -> m ()
-nmWrite nm iSend = liftIO (appWrite (nmAppData nm) (B.encode iSend))
+nmWrite :: (MonadIO m, Store iSend) => NMAppData iSend youSend -> iSend -> m ()
+nmWrite nm iSend = liftIO (appWrite (nmAppData nm) (encode iSend))
 
-nmRead  :: (MonadConnect m, B.Serialize youSend) => NMAppData iSend youSend -> m youSend
-nmRead NMAppData{..} = do
-    (res, leftover) <- appGet "nmRead" nmAppData =<< readIORef nmLeftover
-    writeIORef nmLeftover leftover
-    return res
+nmRead  :: (MonadConnect m, Store youSend) => NMAppData iSend youSend -> m youSend
+nmRead NMAppData{..} = liftIO (appGet "nmRead" nmByteBuffer nmAppData)
 
--- | Receive a message from the other side of the connection. Blocks until data
--- is available.
-appGet :: (MonadConnect m, B.Serialize youSend) => String -> AppData -> ByteString -> m (youSend, ByteString)
-appGet loc ad leftover0 = go (B.runGetPartial B.get leftover0)
+-- | Streaming decode function.  If the function to get more bytes
+-- yields "", then it's assumed to be the end of the input, and
+-- 'Nothing' is returned.
+appGet :: (Store a)
+       => String
+       -> ByteBuffer    -- ^ 'ByteBuffer' for streaming
+       -> AppData
+       -> IO a  -- ^ result
+appGet loc bb ad =
+    ((S.peekMessage bb) >>= loop)
+    `catch` (\ ex@(PeekException _ _) -> throwIO . NMDecodeFailure . ((loc ++ " ") ++) . show $ ex)
   where
-    go (B.Fail str _) =
-        liftIO (throwIO (NMDecodeFailure (loc ++ " Couldn't decode: " ++ str)))
-    go (B.Partial f) = do
-        $logDebug (T.pack loc ++ " appGet reading")
-        bs <- liftIO (appRead ad)
+    loop (S.NeedMoreInput cont) = do
+        bs <- appRead ad
         if null bs
-            then liftIO (throwIO (NMDecodeFailure (loc ++ " Couldn't decode: no data")))
-            else go (f bs)
-    go (B.Done res bs) = do
-        return (res, bs)
+            then throwIO (NMDecodeFailure (loc ++ " Couldn't decode: no data"))
+            else cont bs >>= loop
+    loop (S.Done (S.Message x)) = return x
 
 data Handshake = Handshake
-<<<<<<< HEAD
-    { hsISend :: TypeFingerprint
-    , hsYouSend :: TypeFingerprint
-    , hsExeHash :: Maybe ByteString
-    } deriving (Generic, Show, Eq, Typeable)
-instance B.Serialize Handshake
-
-mkHandshake
-    :: forall iSend youSend m a. (HasTypeFingerprint iSend, HasTypeFingerprint youSend)
-    => NMApp iSend youSend m a -> Maybe ByteString -> Handshake
-mkHandshake _ eh = Handshake
-    { hsISend = typeFingerprint (Proxy :: Proxy iSend)
-    , hsYouSend = typeFingerprint (Proxy :: Proxy youSend)
-=======
     { hsISend     :: TypeHash
     , hsYouSend   :: TypeHash
-    , hsHeartbeat :: Int
     , hsExeHash   :: Maybe ByteString
     }
     deriving (Generic, Show, Eq, Typeable)
@@ -168,267 +137,30 @@
 
 mkHandshake
     :: forall iSend youSend m a. (HasTypeHash iSend, HasTypeHash youSend)
-    => NMApp iSend youSend m a -> Int -> Maybe ByteString -> Handshake
-mkHandshake _ hb eh = Handshake
+    => NMApp iSend youSend m a -> Maybe ByteString -> Handshake
+mkHandshake _ eh = Handshake
     { hsISend = typeHash (Proxy :: Proxy iSend)
     , hsYouSend = typeHash (Proxy :: Proxy youSend)
-    , hsHeartbeat = hb
->>>>>>> eb52c653
     , hsExeHash = eh
     }
 
 -- | Convert an 'NMApp' into a "Data.Streaming.Network" application.
 runNMApp :: forall iSend youSend m a.
-<<<<<<< HEAD
        (MonadConnect m, Sendable iSend, Sendable youSend)
-=======
-       (MonadIO m, MonadBaseControl IO m, Sendable iSend, Sendable youSend)
->>>>>>> eb52c653
     => NMSettings
     -> NMApp iSend youSend m a
     -> AppData
     -> m a
-<<<<<<< HEAD
-runNMApp (NMSettings exeHash) nmApp ad = do
+runNMApp (NMSettings exeHash) nmApp ad = BB.with Nothing $ \buffer -> do
     -- Handshake
     let myHS = mkHandshake nmApp exeHash
-    forM_ (toChunks $ B.encodeLazy myHS) (liftIO . appWrite ad)
-    (yourHS, leftover) <- appGet "handshake" ad ""
+    liftIO (appWrite ad (encode myHS))
+    yourHS <- liftIO (appGet "handshake" buffer ad)
     when (hsISend myHS /= hsYouSend yourHS ||
           hsYouSend myHS /= hsISend yourHS ||
           hsExeHash myHS /= hsExeHash yourHS) $ do
         throwIO (NMMismatchedHandshakes myHS yourHS)
-
-    -- Continue
-    leftoverVar <- newIORef leftover
-    nmApp NMAppData{nmAppData = ad, nmLeftover = leftoverVar}
-=======
-runNMApp (NMSettings heartbeat exeHash) nmApp ad = BB.with Nothing $ \ buffer -> do
-    yourHS <- liftBase $ do
-        let myHS = mkHandshake nmApp heartbeat exeHash
-        (appWrite ad) (encode myHS)
-        mgot <- appGet buffer (appRead ad)
-        case mgot of
-            Just yourHS -> do
-                when (hsISend myHS /= hsYouSend yourHS ||
-                      hsYouSend myHS /= hsISend yourHS ||
-                      hsExeHash myHS /= hsExeHash yourHS) $ do
-                    throwIO $ NMMismatchedHandshakes myHS yourHS
-                return yourHS
-            Nothing -> throwIO NMConnectionDropped
-    control $ \runInBase -> do
-        -- FIXME use a bounded chan perhaps? (Make the queue size
-        -- configuration in NMSettings.) Since any data sent will
-        -- count as a ping, this would not interfere with the
-        -- heartbeat.
-        outgoing <- newTChanIO :: IO (TChan ByteString)
-        incoming <- newTChanIO :: IO (TChan (Either NetworkMessageException youSend))
-
-        -- Our heartbeat logic involves two threads: the recvWorker thread
-        -- increments lastPing every time it reads a chunk of data, and the
-        -- checkHeartbeat thread calls threadDelay and then checks that
-        -- lastPing has been incremented over this run. If it hasn't been
-        -- incremented, one of the following has occurred:
-        --
-        -- - The connection has been closed, as indicated by active. If active
-        -- if False, then the heartbeat thread knows it should have failed and
-        -- simply shuts down.
-        --
-        -- - Due to how GHC green threads work, it's possible that the receive
-        -- thread has been asleep this entire time. Therefore, we check the
-        -- blocked IORef. If it's True, it means that the receive thread is
-        -- currently blocking on a call to recv, which means that we have not
-        -- received any data from the client. In this case, throw a
-        -- HeartbeatFailure exception.
-        --
-        -- - If blocked is False, then we know that the receive thread is
-        -- simply asleep, and have no data about whether the heartbeat has
-        -- actually failed. In this case, threadDelay and check again.
-        lastPing <- newIORef (0 :: Int)
-        active <- newIORef True
-        blocked <- newIORef False
-
-        let nad = NMAppData
-                { _nmAppData = ad
-                , _nmWrite = sendSTM . Payload
-                , _nmRead = \select -> do
-                    resOrErr <- mailboxReadTChan incoming $ \resOrErr -> case resOrErr of
-                        Left err -> Just (Left err)
-                        Right res -> Right <$> select res
-                    case resOrErr of
-                        Nothing -> return Nothing
-                        Just (Right res) -> return (Just (Right res))
-                        Just (Left err) -> do
-                            -- Put it back on the channel so that
-                            -- subsequent requests get the same
-                            -- message.
-                            writeTChan incoming (Left err)
-                            return (Just (Left err))
-                }
-            sendSTM :: Message iSend -> STM ()
-            sendSTM x = writeTChan outgoing $! encode x
-            send :: Message iSend -> IO ()
-            send = atomically . sendSTM
-        -- Ping / heartbeat are managed by withAsync, so that they're
-        -- interrupted once the other threads have exited.
-        A.withAsync (sendPing send yourHS `A.race` checkHeartbeat lastPing active blocked) $ \pingThread -> do
-            linkNoThreadKilled pingThread $
-                A.runConcurrently $
-                    A.Concurrently (recvWorker incoming lastPing active blocked buffer) *>
-                    A.Concurrently (sendWorker outgoing incoming active) *>
-                    A.Concurrently (runInBase (nmApp nad) `finally`
-                                    send Complete `finally`
-                                    finished incoming active NMConnectionClosed)
-  where
-    -- If an exception is thrown in the heartbeat thread, then it
-    -- should be rethrown to the main thread.  If it's a ThreadKilled
-    -- exception, then it isn't rethrown, because we expect it to get
-    -- killed when we exit the 'withAsync'.
-    linkNoThreadKilled pingThread inner = do
-        tid <- myThreadId
-        flip A.withAsync (\_ -> inner) $ do
-            eres <- A.waitCatch pingThread
-            case eres of
-                Right (Left x) -> absurd x
-                Right (Right x) -> absurd x
-                Left (fromException -> Just ThreadKilled) -> return ()
-                Left err -> throwTo tid err
-
-    sendPing send yourHS = forever $ do
-        () <- send Ping
-        threadDelay $ hsHeartbeat yourHS
-
-    checkHeartbeat lastPing active blocked = forever $ do
-        start <- readIORef lastPing
-        threadDelay $ heartbeat * 2
-        lastPing' <- readIORef lastPing
-        when (start == lastPing')
-            $ whenM (readIORef active)
-            $ whenM (readIORef blocked)
-            $ throwIO NMHeartbeatFailure
-
-    -- It is unnecessary to use atomic operations when modifying the
-    -- IORefs passed into this thread.  This is because lastPing and
-    -- blocked are only read by the 'checkHeartbeat' thread.  That
-    -- checking is done periodically at a user specified interval, and
-    -- so reordering of concurrent reads / writes is acceptable.
-    recvWorker incoming lastPing active blocked buffer = loop
-      where
-       loop = do
-        mgot <- appGet buffer (do
-            writeIORef blocked True
-            bs <- appRead ad
-            writeIORef blocked False
-            modifyIORef' lastPing (+ 1)
-            return bs) `catch` \ex ->
-                if isResourceVanished ex
-                    then return Nothing
-                    else throwIO ex
-        case mgot of
-            Just Ping ->
-                loop
-            Just (Payload p) -> do
-                atomically (writeTChan incoming (Right p))
-                loop
-            -- We're done when the "Complete" message is received
-            -- or the connection is closed
-            Just Complete -> finished incoming active NMConnectionClosed
-            Nothing -> finished incoming active NMConnectionDropped
-
-    isResourceVanished ex = ioe_type ex == ResourceVanished
-
-    finished incoming active ex = do
-        atomicWriteIORef active False
-        atomically (writeTChan incoming (Left ex))
-
-    sendWorker outgoing incoming active = fix $ \loop -> do
-        bs <- atomically (readTChan outgoing)
-        -- NOTE: even though bs could be quite large, appRead will
-        -- receive small chunks of it.  This means that 'appRead'
-        -- won't block for very long, and the heartbeat code will
-        -- function properly.
-        if bs == encode (Complete :: Message iSend)
-            then do
-                appWrite ad bs `catch` \ex ->
-                    -- Ignore resource vanished if the connection is done.
-                    if isResourceVanished ex
-                        then return ()
-                        else throwIO ex
-            else do
-                appWrite ad bs `catch` \ex ->
-                    -- ResourceVanished indicates that the connection
-                    -- got dropped, so throw that nicer exception
-                    -- instead.
-                    if isResourceVanished ex
-                        then do
-                            finished incoming active NMConnectionDropped
-                            throwIO NMConnectionDropped
-                        else throwIO ex
-                loop
-
-mailboxReadTChan :: forall a b. TChan a -> (a -> Maybe b) -> STM (Maybe b)
-mailboxReadTChan chan select = go []
-  where
-    go :: [a] -> STM (Maybe b)
-    go discarded = do
-        mbRes <- tryReadTChan chan
-        let finish x = do
-                forM_ (reverse discarded) (writeTChan chan)
-                return x
-        case mbRes of
-            Nothing -> finish Nothing
-            Just x -> case select x of
-                Nothing -> go (x : discarded)
-                Just y -> finish (Just y)
-
--- | Streaming decode function.  If the function to get more bytes
--- yields "", then it's assumed to be the end of the input, and
--- 'Nothing' is returned.
-appGet :: Store a
-       => ByteBuffer    -- ^ 'ByteBuffer' for streaming
-       -> IO ByteString -- ^ action to get more bytes
-       -> IO (Maybe a)  -- ^ result
-appGet bb readChunk =
-    ((S.peekMessage bb) >>= loop)
-    `catch` (\ ex@(PeekException _ _) -> throwIO . NMDecodeFailure . show $ ex)
-  where
-    loop (S.NeedMoreInput cont) = do
-        bs <- readChunk
-        if null bs
-            then return Nothing
-            else cont bs >>= loop
-    loop (S.Done (S.Message x)) = return (Just x)
-
-data Message payload
-    = Ping
-    | Payload payload
-    | Complete
-    deriving (Generic, Typeable)
-instance Store payload => Store (Message payload)
-
-data NetworkMessageException
-    -- | This is thrown by 'runNMApp', during the initial handshake,
-    -- when the two sides of the connection disagree about the
-    -- datatypes being sent, or when there is a mismatch in executable
-    -- hash.
-    = NMMismatchedHandshakes Handshake Handshake
-    -- | This is thrown by 'runNMApp' if we haven't received a data
-    -- packet or ping from the other side of the connection within
-    -- @heartbeat * 2@ time.
-    | NMHeartbeatFailure
-    -- | This is thrown by 'nmRead' when the connection is closed.
-    | NMConnectionClosed
-    -- | This is thrown by 'nmRead' and 'runNMApp' when the connection
-    -- gets unexpectedly terminated.
-    | NMConnectionDropped
-    -- | This is thrown by 'runNMApp' when there's an error decoding
-    -- data sent by the other side of the connection.  This either
-    -- indicates a bug in this library, or a misuse of 'nmAppData'.
-    | NMDecodeFailure String
-    deriving (Show, Typeable, Eq, Generic)
-instance Exception NetworkMessageException
-instance Store NetworkMessageException
->>>>>>> eb52c653
+    nmApp NMAppData{nmAppData = ad, nmByteBuffer = buffer}
 
 -- | Settings to be used by 'runNMApp'. Use 'defaultNMSettings' and modify with
 -- setter functions.
