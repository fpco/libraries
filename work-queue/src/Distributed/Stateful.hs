--- conflicted
+++ resolved
@@ -26,14 +26,12 @@
 
 import           ClassyPrelude
 import           Control.DeepSeq (NFData)
-<<<<<<< HEAD
-import           Data.Serialize.Orphans ()
 import qualified Control.Concurrent.Async.Lifted.Safe as Async
 import           Distributed.Stateful.Slave
 import           Distributed.Stateful.Internal
 import           Distributed.Stateful.Master
 import           FP.Redis (MonadConnect)
-import           Data.Serialize (Serialize)
+import           Data.Store (Store)
 import           Control.Concurrent.STM.TMChan
 import           Data.Streaming.NetworkMessage
 import           Control.Monad.Logger (logError, logWarn, logDebug)
@@ -42,33 +40,14 @@
 import qualified Data.Conduit.Network as CN
 import           Control.Monad.Trans.Control (control)
 import           Data.Void (absurd)
-import           Data.TypeFingerprint (HasTypeFingerprint)
+import           Data.Store.TypeHash (HasTypeHash)
 import           Distributed.Redis (Redis)
 import           Distributed.RequestSlaves
 import qualified Data.Streaming.Network.Internal as CN
-import qualified Data.UUID as UUID
-import qualified Data.UUID.V4 as UUID
 import           Distributed.JobQueue.Worker
 import           Distributed.Types
 import           Distributed.JobQueue.MasterOrSlave
 import           FP.Redis (Milliseconds)
-=======
-import           Control.Monad.Logger
-import qualified Data.Conduit.Network as CN
-import qualified Data.Store as S
-import           Data.Streaming.NetworkMessage
-import           Distributed.JobQueue.Worker hiding (MasterFunc, SlaveFunc)
-import           Distributed.JobQueue.Shared (popSlaveRequest, takeMVarE)
-import           Distributed.RedisQueue
-import           Distributed.Stateful.Internal
-import           Distributed.Stateful.Master
-import           Distributed.Stateful.Slave hiding (runSlave)
-import           Distributed.Stateful.Slave
-import           FP.Redis
-import           System.Timeout (timeout)
-import qualified Data.UUID as UUID
-import qualified Data.UUID.V4 as UUID.V4
->>>>>>> eb52c653
 
 -- * Pure version, useful for testing, debugging, etc.
 -----------------------------------------------------------------------
@@ -78,7 +57,7 @@
 -- This means that you'll have to run a stateful master from inside the
 -- continuation (see runSimplePureStateful)
 runPureStatefulSlave :: forall m context input state output a.
-       (MonadConnect m, NFData state, NFData output, Serialize state)
+       (MonadConnect m, NFData state, NFData output, Store state)
     => (context -> input -> state -> m (state, output))
     -> (SlaveConn m state context input output -> m a)
     -> m a
@@ -93,7 +72,6 @@
             closeTMChan reqChan
             closeTMChan respChan)
   where
-<<<<<<< HEAD
     chanStatefulConn :: forall req resp.
         TMChan req -> TMChan resp -> StatefulConn m req resp
     chanStatefulConn reqChan respChan = StatefulConn
@@ -117,16 +95,9 @@
                 Nothing -> fail "runPureStatefulSlave: trying to read on closed chan"
                 Just x -> return x
         }
-=======
-    runLogger f = runLoggingT f logFunc
-    slave' wp mci onInit = liftIO $ runSlaveImpl logFunc slave (wpNMSettings wp) mci onInit
-    master' :: WorkerParams -> CN.ServerSettings -> RequestId -> request -> LoggingT IO MasterConnectInfo -> LoggingT IO response
-    master' wp ss rid r getMci = LoggingT $ \_ ->
-        runMasterImpl wa rid logFunc (master (wpRedis wp) rid r) ss (runLogger getMci)
->>>>>>> eb52c653
 
 runSimplePureStateful :: forall m context input state output a.
-       (MonadConnect m, NFData state, NFData output, Serialize state)
+       (MonadConnect m, NFData state, NFData output, Store state)
     => MasterArgs m state context input output 
     -> Int -- ^ Desired slaves. Must be >= 0
     -> (MasterHandle m state context input output -> m a)
@@ -146,15 +117,14 @@
 -- * JobQueue based version
 -----------------------------------------------------------------------
 
-<<<<<<< HEAD
-nmStatefulConn :: (MonadConnect m, Serialize a, Serialize b) => NMAppData a b -> StatefulConn m a b
+nmStatefulConn :: (MonadConnect m, Store a, Store b) => NMAppData a b -> StatefulConn m a b
 nmStatefulConn ad = StatefulConn
     { scWrite = nmWrite ad
     , scRead = nmRead ad
     }
 
 runNMStatefulSlave ::
-       (MonadConnect m, NFData state, Serialize state, NFData output, Serialize output, Serialize context, Serialize input)
+       (MonadConnect m, NFData state, Store state, NFData output, Store output, Store context, Store input)
     => (context -> input -> state -> m (state, output))
     -> NMApp (SlaveResp state output) (SlaveReq state context input) m ()
 runNMStatefulSlave update_ ad = runSlave SlaveArgs
@@ -174,7 +144,7 @@
     }
 
 runNMStatefulMaster :: forall m state output input context b.
-       (MonadConnect m, NFData state, Serialize state, NFData output, Serialize output, Serialize context, Serialize input)
+       (MonadConnect m, NFData state, Store state, NFData output, Store output, Store context, Store input)
     => MasterArgs m state context input output
     -> NMStatefulMasterArgs
     -> (forall void. NMApp (SlaveReq state context input) (SlaveResp state output) m () -> m void)
@@ -243,8 +213,8 @@
 runSimpleNMStateful :: forall m state input output context a.
        ( MonadConnect m
        , NFData state, NFData output
-       , Serialize state, Serialize output, Serialize context, Serialize input
-       , HasTypeFingerprint state, HasTypeFingerprint input, HasTypeFingerprint output, HasTypeFingerprint context
+       , Store state, Store output, Store context, Store input
+       , HasTypeHash state, HasTypeHash input, HasTypeHash output, HasTypeHash context
        )
     => ByteString -- ^ Desired host for the master
     -> MasterArgs m state context input output
@@ -352,68 +322,6 @@
 
 -- * JobQueue
 -----------------------------------------------------------------------
-=======
--- | Runs a master worker, which delegates work to slaves. Redis is used
--- to inform the slaves of how to connect to the master.
---
--- Use 'requestSlave' to request that slaves connect and take work.
-runMasterRedis
-    :: forall state context input output response.
-     ( NFData state, NFData output
-     , Sendable state, Sendable context, Sendable input, Sendable output
-     )
-    => WorkerArgs
-    -> LogFunc
-    -> (MasterHandle state context input output -> IO response)
-    -> CN.ServerSettings
-    -> IO response
-runMasterRedis wa logFunc master ss = do
-    (ss', getPort) <- getPortAfterBind ss
-    let getMci = do
-            port <- case workerExternalPort (waConfig wa) of
-                Nothing -> getPort
-                Just port -> return port
-            return $ MasterConnectInfo (workerHostName (waConfig wa)) port
-    -- Synthetic, unique id for debugging purposes
-    rid <- RequestId . S.encode . UUID.toWords <$> UUID.V4.nextRandom
-    runMasterImpl wa rid logFunc master ss' getMci
-
-runMasterImpl
-    :: forall state context input output response.
-     ( NFData state, NFData output
-     , Sendable state, Sendable context, Sendable input, Sendable output
-     )
-    => WorkerArgs
-    -> RequestId
-    -> LogFunc
-    -> (MasterHandle state context input output -> IO response)
-    -> CN.ServerSettings
-    -> IO MasterConnectInfo
-    -> IO response
-runMasterImpl WorkerArgs{..} reqId logFunc master ss getMci = do
-    let runLogger f = runLoggingT f logFunc
-    mh <- mkMasterHandle waMasterArgs reqId logFunc
-    nms <- liftIO nmsSettings
-    doneVar <- newEmptyMVar
-    let acceptConns =
-          CN.runGeneralTCPServer ss $ runNMApp nms $ \nm -> do
-            addSlaveConnection mh nm
-            readMVar doneVar
-    let runMaster' = do
-          res <- timeout (1000 * 1000 * fromIntegral (unSeconds waMasterWaitTime)) $
-            atomically (check . (== waRequestSlaveCount) =<< getSlaveCount mh)
-          slaveCount <- atomically (getSlaveCount mh)
-          case (res, slaveCount) of
-            (Nothing, 0) -> do
-              runLogger $ logErrorN "Timed out waiting for slaves to connect"
-              -- FIXME: need a way to cancel being a master.
-              fail "Timed out waiting for slaves to connect. (see FIXME comment in code)"
-            _ -> liftIO $ master mh
-    let requestSlaves = withWorkerRedis waConfig $ \redis ->
-            mapM_ (\_ -> requestSlave redis =<< liftIO getMci) [1..waRequestSlaveCount]
-    liftIO $ withAsync (runLogger requestSlaves `concurrently` acceptConns) $ \_ ->
-        runMaster' `finally` putMVar doneVar ()
->>>>>>> eb52c653
 
 runJobQueueStatefulWorker ::
        (MonadConnect m, NFData state, Sendable state, NFData output, Sendable output, Sendable context, Sendable input, Sendable request, Sendable response)
