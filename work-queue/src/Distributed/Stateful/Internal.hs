--- conflicted
+++ resolved
@@ -12,25 +12,16 @@
 import           Control.Monad.Logger
 import qualified Data.HashMap.Strict as HMS
 import qualified Data.HashSet as HS
-<<<<<<< HEAD
 import           Data.Proxy (Proxy(..))
-import qualified Data.Serialize as B
-import           Data.Serialize.Orphans ()
-import           Data.TypeFingerprint
+import           Data.Store (Store)
+import           Data.Store.TypeHash
+import           Data.Store.TypeHash.Orphans ()
 import           Text.Printf (PrintfArg(..))
 
 data StatefulConn m req resp = StatefulConn
   { scWrite :: !(req -> m ())
   , scRead :: !(m resp)
   }
-=======
-import           Data.Store.TypeHash
-import           Data.Store.TypeHash.Orphans ()
-import           Text.Printf (PrintfArg(..))
-import           Data.Proxy (Proxy(..))
-import           Distributed.RedisQueue
-import           Data.Store (Store)
->>>>>>> eb52c653
 
 newtype SlaveId = SlaveId {unSlaveId :: Int}
   deriving (Generic, Eq, Ord, Show, Hashable, NFData, Store)
@@ -45,8 +36,7 @@
   parseFormat = parseFormat . unStateId
 
 data SlaveReq state context input
-  = SReqInit !RequestId !SlaveId
-  | SReqResetState
+  = SReqResetState
       !(HMS.HashMap StateId state) -- New states
   | SReqAddStates
       !(HMS.HashMap StateId ByteString)
@@ -62,27 +52,14 @@
       -- provides the new StateIds, and the inputs which should be
       -- provided to 'saUpdate'.
   | SReqGetStates
-<<<<<<< HEAD
   | SReqQuit
-  deriving (Generic, Eq, Show, NFData, B.Serialize)
-
-instance (HasTypeFingerprint state, HasTypeFingerprint context, HasTypeFingerprint input) => HasTypeFingerprint (SlaveReq state context input) where
-    typeFingerprint _ = combineTypeFingerprints
-        [ typeFingerprint (Proxy :: Proxy state)
-        , typeFingerprint (Proxy :: Proxy context)
-        , typeFingerprint (Proxy :: Proxy input)
-        ]
-    showType _ = "SlaveReq (" ++ showType (Proxy :: Proxy state) ++ ") (" ++ showType (Proxy :: Proxy context) ++ ") (" ++ showType (Proxy :: Proxy input) ++ ")"
-=======
   deriving (Generic, Eq, Show, NFData, Store)
 
 instance (HasTypeHash state, HasTypeHash context, HasTypeHash input) => HasTypeHash (SlaveReq state context input) where
     typeHash _ = typeHash (Proxy :: Proxy (state, context, input))
->>>>>>> eb52c653
 
 data SlaveResp state output
-  = SRespInit
-  | SRespResetState
+  = SRespResetState
   | SRespAddStates
       !(HS.HashSet StateId)
   | SRespRemoveStates
@@ -93,25 +70,13 @@
   | SRespUpdate !(HMS.HashMap StateId (HMS.HashMap StateId output)) -- TODO consider making this a simple list -- we don't really need it to be a HMS.
   | SRespGetStates !(HMS.HashMap StateId state)
   | SRespError Text
-<<<<<<< HEAD
   | SRespQuit
-  deriving (Generic, Eq, Show, NFData, B.Serialize)
-
-instance (HasTypeFingerprint state, HasTypeFingerprint output) => HasTypeFingerprint (SlaveResp state output) where
-    typeFingerprint _ = combineTypeFingerprints
-        [ typeFingerprint (Proxy :: Proxy state)
-        , typeFingerprint (Proxy :: Proxy output)
-        ]
-    showType _ = "SlaveResp (" ++ showType (Proxy :: Proxy state) ++ ") (" ++ showType (Proxy :: Proxy output) ++ ")"
-=======
   deriving (Generic, Eq, Show, NFData, Store)
 
 instance (HasTypeHash state, HasTypeHash output) => HasTypeHash (SlaveResp state output) where
     typeHash _ = typeHash (Proxy :: Proxy (state, output))
->>>>>>> eb52c653
 
 displayReq :: SlaveReq state context input -> Text
-displayReq (SReqInit reqId slaveId) = "SReqInit (" <> pack (show reqId) <> " " <> pack (show slaveId) <> ")"
 displayReq (SReqResetState mp) = "SReqResetState (" <> pack (show (HMS.keys mp)) <> ")"
 displayReq (SReqAddStates mp) = "SReqAddStates (" <> pack (show (HMS.keys mp)) <> ")"
 displayReq (SReqRemoveStates k mp) = "SReqRemoveStates (" <> pack (show k) <> ") (" <>pack (show (HS.toList mp)) <> ")"
@@ -120,7 +85,6 @@
 displayReq SReqQuit = "SReqQuit"
 
 displayResp :: SlaveResp state output -> Text
-displayResp SRespInit = "SRespInit"
 displayResp SRespResetState = "SRespResetState"
 displayResp (SRespAddStates states) = "SRespAddStates (" <> pack (show states) <> ")"
 displayResp (SRespRemoveStates k mp) = "SRespRemoveStates (" <> pack (show k) <> ") (" <> pack (show (HMS.keys mp)) <> ")"
