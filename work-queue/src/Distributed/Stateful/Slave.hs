{-# LANGUAGE DeriveAnyClass #-}
{-# LANGUAGE DeriveGeneric #-}
{-# LANGUAGE NoImplicitPrelude #-}
{-# LANGUAGE OverloadedStrings #-}
{-# LANGUAGE RecordWildCards #-}
{-# LANGUAGE ScopedTypeVariables #-}
{-# LANGUAGE TupleSections #-}
{-# LANGUAGE FlexibleContexts #-}
{-# LANGUAGE ViewPatterns #-}
{-# LANGUAGE TemplateHaskell #-}
  module Distributed.Stateful.Slave
  ( SlaveArgs(..)
  , StatefulConn(..)
  , runSlave
  ) where

import           ClassyPrelude
import           Control.DeepSeq (force, NFData)
<<<<<<< HEAD
import           Control.Exception.Lifted (evaluate)
import           Control.Monad.Logger (logDebugNS)
=======
import           Control.Exception (evaluate, AsyncException)
import           Control.Monad.Logger (runLoggingT, logDebugNS, logErrorNS)
import qualified Data.Conduit.Network as CN
>>>>>>> eb52c653
import qualified Data.HashMap.Strict as HMS
import qualified Data.HashSet as HS
import           Distributed.Stateful.Internal
<<<<<<< HEAD
import           FP.Redis (MonadConnect)
import qualified Data.Serialize as C
=======
import qualified Data.ByteString.Base64 as Base64
import qualified Data.Text.Encoding as T
import           Distributed.RedisQueue
>>>>>>> eb52c653

-- | Arguments for 'runSlave'.
data SlaveArgs m state context input output = SlaveArgs
  { saUpdate :: !(context -> input -> state -> m (state, output))
    -- ^ Function run on the slave when 'update' is invoked on the
    -- master.
  , saConn :: !(StatefulConn m (SlaveResp state output) (SlaveReq state context input))
  }

data SlaveException
  = AddingExistingStates [StateId]
  | MissingStatesToRemove [StateId]
  | InputStateNotFound StateId
<<<<<<< HEAD
  | DecodeStateError String
=======
  | BadInitRequest Text
  | UnexpectedInitRequest !RequestId !SlaveId
>>>>>>> eb52c653
  deriving (Eq, Show, Typeable)

instance Exception SlaveException

<<<<<<< HEAD
-- | Runs a stateful slave. Returns then the master sends the "quit" command.
{-# INLINE runSlave #-}
runSlave :: forall state context input output m.
     (MonadConnect m, NFData state, NFData output, C.Serialize state)
  => SlaveArgs m state context input output
  -> m ()
runSlave SlaveArgs{..} = do
    let recv = scRead saConn
    let send = scWrite saConn
    go recv send mempty
  where
    throw = throwAndLog
    debug msg = logDebugNS "Distributed.Stateful.Slave" msg
    go :: 
         m (SlaveReq state context input)
      -> (SlaveResp state output -> m ())
      -> (HMS.HashMap StateId state)
      -> m ()
    go recv send states = do
      req <- recv
      debug (displayReq req)
      eres <- tryAny ((do
=======
-- | Runs a stateful slave, and never returns (though may throw
-- exceptions).
runSlave :: forall state context input output void.
     ( NM.Sendable (SlaveReq state context input), NM.Sendable (SlaveResp state output)
     , NFData state, NFData output
     )
  => SlaveArgs state context input output
  -> IO void
runSlave SlaveArgs{..} =
    CN.runTCPClient saClientSettings $
    NM.runNMApp saNMSettings $ \nm -> do
        saInit
        -- First, receive the init
        req <- NM.nmRead nm
        case req of
            SReqInit reqId slaveId -> do
                NM.nmWrite nm SRespInit
                -- Proceed
                go (NM.nmRead nm) (NM.nmWrite nm) reqId slaveId HMS.empty
            _ -> do
                let err = BadInitRequest ("Expecting SReqInit as first message, got " <> displayReq req)
                NM.nmWrite nm (SRespError (pack (show err)))
                throwAndLog saLogFunc err
  where
    decorateMsg reqId slaveId msg =
      T.decodeUtf8 (Base64.encode (unRequestId reqId)) <> "-" <> tshow (unSlaveId slaveId) <> ": " <> msg

    throw reqId slaveId err = do
      runLoggingT (logErrorNS "Distributed.Stateful.Slave" (decorateMsg reqId slaveId (tshow err))) saLogFunc
      throwIO err

    debug reqId slaveId msg0 = do
      let msg = decorateMsg reqId slaveId msg0
      runLoggingT (logDebugNS "Distributed.Stateful.Slave" msg) saLogFunc

    go ::
         IO (SlaveReq state context input)
      -> (SlaveResp state output -> IO ())
      -> RequestId
      -> SlaveId
      -> (HMS.HashMap StateId state)
      -> IO void
    go recv send reqId slaveId states = do
      req <- recv
      debug reqId slaveId (displayReq req)
      eres <- try $ do
>>>>>>> eb52c653
        res <- case req of
          SReqResetState states' -> return (SRespResetState, (Just states'))
          SReqGetStates -> return (SRespGetStates states, (Just states))
          SReqAddStates newStates0 -> do
            let decodeOrThrow bs = case C.decodeEof bs of
                  Left err -> throw (DecodeStateError err)
                  Right x -> return x
            newStates <- mapM decodeOrThrow newStates0
            let aliased = HMS.keys (HMS.intersection newStates states)
<<<<<<< HEAD
            unless (null aliased) $ throw (AddingExistingStates aliased)
            return (SRespAddStates (HS.fromList (HMS.keys newStates)), Just (HMS.union newStates states))
          SReqRemoveStates requesting stateIdsToDelete -> do
=======
            unless (null aliased) $ throw reqId slaveId (AddingExistingStates aliased)
            return (SRespAddStates, HMS.union newStates states)
          SReqRemoveStates slaveRequesting stateIdsToDelete -> do
>>>>>>> eb52c653
            let eitherLookup sid =
                  case HMS.lookup sid states of
                    Nothing -> Left sid
                    Just x -> Right (sid, x)
            let (missing, toSend) = partitionEithers $ map eitherLookup $ HS.toList stateIdsToDelete
            unless (null missing) $ throw reqId slaveId (MissingStatesToRemove missing)
            let states' = foldl' (flip HMS.delete) states stateIdsToDelete
            return (SRespRemoveStates requesting (C.encode <$> HMS.fromList toSend), Just states')
          SReqUpdate context inputs -> do
<<<<<<< HEAD
            (states', outputs) <- statefulUpdate saUpdate states context inputs
            return (SRespUpdate outputs, Just states')
          SReqQuit -> do
            return (SRespQuit, Nothing)
        evaluate (force res)) :: m (SlaveResp state output, Maybe (HMS.HashMap StateId state)))
=======
            results <- forM (HMS.toList inputs) $ \(oldStateId, innerInputs) ->
              if null innerInputs then return Nothing else Just <$> do
                state <- case HMS.lookup oldStateId states of
                  Nothing -> throw reqId slaveId (InputStateNotFound oldStateId)
                  Just state0 -> return state0
                fmap ((oldStateId, ) . HMS.fromList) $ forM (HMS.toList innerInputs) $ \(newStateId, input) ->
                  fmap (newStateId, ) $ saUpdate context input state
            let resultsMap = HMS.fromList (catMaybes results)
            let states' = foldMap (fmap fst) resultsMap
            let outputs = fmap (fmap snd) resultsMap
            return (SRespUpdate outputs, states' `HMS.union` (states `HMS.difference` inputs))
          SReqInit reqId' slaveId' ->
            throw reqId slaveId (UnexpectedInitRequest reqId' slaveId')
        evaluate (force res)
>>>>>>> eb52c653
      case eres of
        Right (output, mbStates) -> do
          send output
<<<<<<< HEAD
          debug (displayResp output)
          case mbStates of
            Nothing -> return ()
            Just states' -> go recv send states'
        Left (err :: SomeException) -> do
          send (SRespError (pack (show err)))
          throwAndLog err
=======
          debug reqId slaveId (displayResp output)
          go recv send reqId slaveId states'
        Left (fromException -> Just (err :: AsyncException)) -> throwIO err
        Left (err :: SomeException) -> do
          send (SRespError (pack (show err)))
          throw reqId slaveId err
>>>>>>> eb52c653
<|MERGE_RESOLUTION|>--- conflicted
+++ resolved
@@ -16,25 +16,13 @@
 
 import           ClassyPrelude
 import           Control.DeepSeq (force, NFData)
-<<<<<<< HEAD
 import           Control.Exception.Lifted (evaluate)
 import           Control.Monad.Logger (logDebugNS)
-=======
-import           Control.Exception (evaluate, AsyncException)
-import           Control.Monad.Logger (runLoggingT, logDebugNS, logErrorNS)
-import qualified Data.Conduit.Network as CN
->>>>>>> eb52c653
 import qualified Data.HashMap.Strict as HMS
 import qualified Data.HashSet as HS
 import           Distributed.Stateful.Internal
-<<<<<<< HEAD
 import           FP.Redis (MonadConnect)
-import qualified Data.Serialize as C
-=======
-import qualified Data.ByteString.Base64 as Base64
-import qualified Data.Text.Encoding as T
-import           Distributed.RedisQueue
->>>>>>> eb52c653
+import qualified Data.Store as S
 
 -- | Arguments for 'runSlave'.
 data SlaveArgs m state context input output = SlaveArgs
@@ -48,21 +36,15 @@
   = AddingExistingStates [StateId]
   | MissingStatesToRemove [StateId]
   | InputStateNotFound StateId
-<<<<<<< HEAD
   | DecodeStateError String
-=======
-  | BadInitRequest Text
-  | UnexpectedInitRequest !RequestId !SlaveId
->>>>>>> eb52c653
   deriving (Eq, Show, Typeable)
 
 instance Exception SlaveException
 
-<<<<<<< HEAD
 -- | Runs a stateful slave. Returns then the master sends the "quit" command.
 {-# INLINE runSlave #-}
 runSlave :: forall state context input output m.
-     (MonadConnect m, NFData state, NFData output, C.Serialize state)
+     (MonadConnect m, NFData state, NFData output, S.Store state)
   => SlaveArgs m state context input output
   -> m ()
 runSlave SlaveArgs{..} = do
@@ -81,119 +63,39 @@
       req <- recv
       debug (displayReq req)
       eres <- tryAny ((do
-=======
--- | Runs a stateful slave, and never returns (though may throw
--- exceptions).
-runSlave :: forall state context input output void.
-     ( NM.Sendable (SlaveReq state context input), NM.Sendable (SlaveResp state output)
-     , NFData state, NFData output
-     )
-  => SlaveArgs state context input output
-  -> IO void
-runSlave SlaveArgs{..} =
-    CN.runTCPClient saClientSettings $
-    NM.runNMApp saNMSettings $ \nm -> do
-        saInit
-        -- First, receive the init
-        req <- NM.nmRead nm
-        case req of
-            SReqInit reqId slaveId -> do
-                NM.nmWrite nm SRespInit
-                -- Proceed
-                go (NM.nmRead nm) (NM.nmWrite nm) reqId slaveId HMS.empty
-            _ -> do
-                let err = BadInitRequest ("Expecting SReqInit as first message, got " <> displayReq req)
-                NM.nmWrite nm (SRespError (pack (show err)))
-                throwAndLog saLogFunc err
-  where
-    decorateMsg reqId slaveId msg =
-      T.decodeUtf8 (Base64.encode (unRequestId reqId)) <> "-" <> tshow (unSlaveId slaveId) <> ": " <> msg
-
-    throw reqId slaveId err = do
-      runLoggingT (logErrorNS "Distributed.Stateful.Slave" (decorateMsg reqId slaveId (tshow err))) saLogFunc
-      throwIO err
-
-    debug reqId slaveId msg0 = do
-      let msg = decorateMsg reqId slaveId msg0
-      runLoggingT (logDebugNS "Distributed.Stateful.Slave" msg) saLogFunc
-
-    go ::
-         IO (SlaveReq state context input)
-      -> (SlaveResp state output -> IO ())
-      -> RequestId
-      -> SlaveId
-      -> (HMS.HashMap StateId state)
-      -> IO void
-    go recv send reqId slaveId states = do
-      req <- recv
-      debug reqId slaveId (displayReq req)
-      eres <- try $ do
->>>>>>> eb52c653
         res <- case req of
           SReqResetState states' -> return (SRespResetState, (Just states'))
           SReqGetStates -> return (SRespGetStates states, (Just states))
           SReqAddStates newStates0 -> do
-            let decodeOrThrow bs = case C.decodeEof bs of
-                  Left err -> throw (DecodeStateError err)
+            let decodeOrThrow bs = case S.decode bs of
+                  Left err -> throw (DecodeStateError (show err))
                   Right x -> return x
             newStates <- mapM decodeOrThrow newStates0
             let aliased = HMS.keys (HMS.intersection newStates states)
-<<<<<<< HEAD
             unless (null aliased) $ throw (AddingExistingStates aliased)
             return (SRespAddStates (HS.fromList (HMS.keys newStates)), Just (HMS.union newStates states))
           SReqRemoveStates requesting stateIdsToDelete -> do
-=======
-            unless (null aliased) $ throw reqId slaveId (AddingExistingStates aliased)
-            return (SRespAddStates, HMS.union newStates states)
-          SReqRemoveStates slaveRequesting stateIdsToDelete -> do
->>>>>>> eb52c653
             let eitherLookup sid =
                   case HMS.lookup sid states of
                     Nothing -> Left sid
                     Just x -> Right (sid, x)
             let (missing, toSend) = partitionEithers $ map eitherLookup $ HS.toList stateIdsToDelete
-            unless (null missing) $ throw reqId slaveId (MissingStatesToRemove missing)
+            unless (null missing) $ throw (MissingStatesToRemove missing)
             let states' = foldl' (flip HMS.delete) states stateIdsToDelete
-            return (SRespRemoveStates requesting (C.encode <$> HMS.fromList toSend), Just states')
+            return (SRespRemoveStates requesting (S.encode <$> HMS.fromList toSend), Just states')
           SReqUpdate context inputs -> do
-<<<<<<< HEAD
             (states', outputs) <- statefulUpdate saUpdate states context inputs
             return (SRespUpdate outputs, Just states')
           SReqQuit -> do
             return (SRespQuit, Nothing)
         evaluate (force res)) :: m (SlaveResp state output, Maybe (HMS.HashMap StateId state)))
-=======
-            results <- forM (HMS.toList inputs) $ \(oldStateId, innerInputs) ->
-              if null innerInputs then return Nothing else Just <$> do
-                state <- case HMS.lookup oldStateId states of
-                  Nothing -> throw reqId slaveId (InputStateNotFound oldStateId)
-                  Just state0 -> return state0
-                fmap ((oldStateId, ) . HMS.fromList) $ forM (HMS.toList innerInputs) $ \(newStateId, input) ->
-                  fmap (newStateId, ) $ saUpdate context input state
-            let resultsMap = HMS.fromList (catMaybes results)
-            let states' = foldMap (fmap fst) resultsMap
-            let outputs = fmap (fmap snd) resultsMap
-            return (SRespUpdate outputs, states' `HMS.union` (states `HMS.difference` inputs))
-          SReqInit reqId' slaveId' ->
-            throw reqId slaveId (UnexpectedInitRequest reqId' slaveId')
-        evaluate (force res)
->>>>>>> eb52c653
       case eres of
         Right (output, mbStates) -> do
           send output
-<<<<<<< HEAD
           debug (displayResp output)
           case mbStates of
             Nothing -> return ()
             Just states' -> go recv send states'
         Left (err :: SomeException) -> do
           send (SRespError (pack (show err)))
-          throwAndLog err
-=======
-          debug reqId slaveId (displayResp output)
-          go recv send reqId slaveId states'
-        Left (fromException -> Just (err :: AsyncException)) -> throwIO err
-        Left (err :: SomeException) -> do
-          send (SRespError (pack (show err)))
-          throw reqId slaveId err
->>>>>>> eb52c653
+          throwAndLog err