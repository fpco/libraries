{-# LANGUAGE FlexibleContexts #-}
{-# LANGUAGE LambdaCase #-}
{-# LANGUAGE NoImplicitPrelude #-}
{-# LANGUAGE RecordWildCards #-}
{-# LANGUAGE ScopedTypeVariables #-}
{-# LANGUAGE TupleSections #-}
{-# LANGUAGE OverloadedStrings #-}
{-# LANGUAGE RankNTypes #-}
{-# LANGUAGE GADTs #-}
{-# LANGUAGE TemplateHaskell #-}
{-# LANGUAGE DeriveGeneric #-}
{-# LANGUAGE BangPatterns #-}
module Distributed.Stateful.Master
    ( MasterArgs(..)
    , MasterHandle
    , MasterException(..)
    , StateId
    , SlaveId
    , initMaster
    , closeMaster
    , update
    , resetStates
    , getStateIds
    , getStates
    , addSlaveConnection
    , getNumSlaves
    , SlaveConn
    , StatefulConn(..)
    ) where

import           ClassyPrelude
import qualified Control.Concurrent.Async.Lifted.Safe as Async
import           Control.Monad.Logger (MonadLogger, logError, logWarn, logInfo, logDebug)
import           Control.Monad.Trans.Control (MonadBaseControl)
<<<<<<< HEAD
=======
import           Control.Monad.Logger (runLoggingT, logDebugNS)
import           Data.Store (Store)
import           Data.Foldable (foldlM)
>>>>>>> eb52c653
import qualified Data.HashMap.Strict as HMS
import qualified Data.HashSet as HS
import           Data.List.Split (chunksOf)
import           Data.SimpleSupply
import           Distributed.Stateful.Internal
import           Text.Printf (printf)
<<<<<<< HEAD
import           FP.Redis (MonadConnect)
import           Control.Lens (makeLenses, set, at, _Just, over)
import           Control.DeepSeq (NFData)
=======
import qualified Data.ByteString.Base64 as Base64
import qualified Data.Text.Encoding as T
import           Distributed.RedisQueue
>>>>>>> eb52c653

-- | Arguments for 'mkMasterHandle'
data MasterArgs m state context input output = MasterArgs
  { maMaxBatchSize :: !(Maybe Int)
    -- ^ The maximum amount of states that will be transferred at once. If 'Nothing', they
    -- will be all transferred at once, and no "rebalancing" will ever happen.
  , maUpdate :: !(context -> input -> state -> m (state, output))
    -- ^ This argument will be used if 'update' is invoked when no slaves have
    -- been added yet.
  }

newtype MasterHandle m state context input output =
  MasterHandle {_unMasterHandle :: MVar (MasterHandle_ m state context input output)}

data Slaves m state context input output
  = NoSlavesYet !(HMS.HashMap StateId state)
  | Slaves !(HMS.HashMap SlaveId (Slave m state context input output))

data MasterHandle_ m state context input output = MasterHandle_
  { mhSlaves :: !(Slaves m state context input output)
  , mhSlaveIdSupply :: !(Supply SlaveId)
  , mhStateIdSupply :: !(Supply StateId)
<<<<<<< HEAD
  , mhArgs :: !(MasterArgs m state context input output)
=======
  , mhArgs :: !MasterArgs
  , mhLogFunc :: !LogFunc
  , mhRequestId :: !RequestId
>>>>>>> eb52c653
  }

type SlaveConn m state context input output =
  StatefulConn m (SlaveReq state context input) (SlaveResp state output)

data Slave m state context input output = Slave
  { slaveConnection :: !(SlaveConn m state context input output)
  , slaveStates :: !(HMS.HashMap StateId ())
  }

data MasterException
  = MasterException Text
  | InputMissingException StateId
  | UnusedInputsException [StateId]
  | NoSlavesConnectedException
  | UnexpectedResponse Text Text
  | ExceptionFromSlave Text
  deriving (Eq, Show, Typeable)

instance Exception MasterException

<<<<<<< HEAD
initMaster ::
     (MonadBaseControl IO m, MonadIO m, MonadLogger m)
  => MasterArgs m state context input output
  -> m (MasterHandle m state context input output)
initMaster ma@MasterArgs{..} = do
  let throwME = throwAndLog . MasterException . pack
  case maMaxBatchSize of
    Just maxBatchSize | maxBatchSize < 1 ->
      throwME (printf "Distribute.master: maMaxBatchSize must be > 0 (got %d)" maxBatchSize)
    _ -> return ()
  slaveIdSupply <- newSupply (SlaveId 0) (\(SlaveId n) -> SlaveId (n + 1))
  stateIdSupply <- newSupply (StateId 0) (\(StateId n) -> StateId (n + 1))
  let mh = MasterHandle_
        { mhSlaves = NoSlavesYet mempty
        , mhSlaveIdSupply = slaveIdSupply
        , mhStateIdSupply = stateIdSupply
        , mhArgs = ma
        }
  MasterHandle <$> newMVar mh

-- | This will shut down all the slaves.
closeMaster ::
     (MonadConnect m)
  => MasterHandle m state context input output
  -> m ()
closeMaster (MasterHandle mhv) =
  withMVar mhv $ \MasterHandle_{..} -> do
    case mhSlaves of
      NoSlavesYet _ -> return ()
      Slaves slaves ->
        -- Ignore all exceptions we might have when quitting the slaves
        forM_ (HMS.toList slaves) $ \(slaveId, slave) -> do
          mbErr <- tryAny $ do 
            scWrite (slaveConnection slave) SReqQuit
            readExpect "closeMaster" (slaveConnection slave) $ \case
              SRespQuit -> return ()
              _ -> Nothing
          case mbErr of
            Left err -> do
              $logWarn $ pack $ printf
                "Error while quitting slave %d (this can happen when the master is closed because of an error): %s" slaveId (show err)
            Right () -> return ()

{-# INLINE readExpect #-}
readExpect ::
     (MonadIO m, MonadBaseControl IO m)
  => Text
  -> SlaveConn m state context input output
  -> (SlaveResp state output -> Maybe a)
  -> m a
readExpect loc slave f = do
  resp <- scRead slave
  case resp of
    SRespError err -> throwIO (ExceptionFromSlave err)
    _ -> case f resp of
      Nothing -> throwIO (UnexpectedResponse loc (displayResp resp))
      Just x -> return x

{-# INLINE integrateNewStates #-}
integrateNewStates ::
     HMS.HashMap SlaveId (Slave m state context input output)
  -> [(SlaveId, HMS.HashMap StateId ())]
  -> HMS.HashMap SlaveId (Slave m state context input output)
integrateNewStates oldSlaves =
  go ((\sl -> sl{slaveStates = mempty}) <$> oldSlaves)
  where
    go slaves = \case
      [] -> slaves
      (slaveId, states) : newStates -> let
        sl = oldSlaves HMS.! slaveId
        in go (HMS.insert slaveId sl{slaveStates = states} slaves) newStates

{-# INLINE assignInputsToSlaves #-}
assignInputsToSlaves ::
     (MonadThrow m)
  => HMS.HashMap SlaveId (HMS.HashMap StateId ())
  -> HMS.HashMap StateId [(StateId, input)]
  -> m ([(SlaveId, [(StateId, [(StateId, input)])])])
assignInputsToSlaves slaveStates inputMap = do
  let go (rs, inputs) (slaveId, states) = do
        -- TODO: Other Map + Set datatypes have functions for doing this
        -- more efficiently / concisely.
        r <- forM (HMS.keys states) $ \k ->
          case HMS.lookup k inputs of
            Nothing -> throwM (InputMissingException k)
            Just input -> return (k, input)
        let inputs' = inputs `HMS.difference` states
        return ((slaveId, r) : rs, inputs')
  (slavesIdsAndInputs, unusedInputs) <- foldM go ([], inputMap) (HMS.toList slaveStates)
  when (not (HMS.null unusedInputs)) $
    throwM (UnusedInputsException (HMS.keys unusedInputs))
  return slavesIdsAndInputs

data UpdateSlaveResp output
  = USRespAddStates !(HS.HashSet StateId)
  | USRespRemoveStates !SlaveId (HMS.HashMap StateId ByteString)
  | USRespUpdate !(HMS.HashMap StateId (HMS.HashMap StateId output))
  | USRespInit
  deriving (Eq, Show, Generic)
instance (NFData output) => NFData (UpdateSlaveResp output)

data UpdateSlaveReq input
  = USReqUpdate !(HMS.HashMap StateId (HMS.HashMap StateId input))
  | USReqAddStates !(HMS.HashMap StateId ByteString)
  | USReqRemoveStates !SlaveId !(HS.HashSet StateId)
  deriving (Eq, Show, Generic)
instance (NFData input) => NFData (UpdateSlaveReq input)

data UpdateSlaveStep input output = UpdateSlaveStep
  { ussReqs :: ![(SlaveId, UpdateSlaveReq input)]
  , ussSlavesStatus :: !(HMS.HashMap SlaveId SlaveStatus)
  , ussOutputs :: !(HMS.HashMap StateId (HMS.HashMap StateId output))
  }

type SlavesStatus = HMS.HashMap SlaveId SlaveStatus

data SlaveStatus = SlaveStatus
  { _ssWaitingResps :: !Int
  , _ssRemainingStates :: ![StateId]
  , _ssWaitingForStates :: !Bool
  }
makeLenses ''SlaveStatus

{-# INLINE updateSlavesStep #-}
updateSlavesStep :: forall m input output.
     (MonadThrow m, MonadLogger m, MonadIO m)
  => Int -- ^ Max batch size
  -> HMS.HashMap StateId (HMS.HashMap StateId input)
  -> SlaveId
  -> UpdateSlaveResp output
  -> SlavesStatus
  -> m (UpdateSlaveStep input output)
updateSlavesStep maxBatchSize inputs respSlaveId resp statuses0 = do
  let statuses1 = over (at respSlaveId . _Just . ssWaitingResps) (\c -> c - 1) statuses0
  (statuses2, requests, outputs) <- case resp of
    USRespInit -> do
      addOutputs_ <$> findSomethingToUpdate respSlaveId statuses1
    USRespUpdate outputs -> do
      addOutputs outputs <$> findSomethingToUpdate respSlaveId statuses1
    USRespAddStates statesIds -> do
      let statuses' =
            over (at respSlaveId . _Just) (over ssRemainingStates (++ HS.toList statesIds) . set ssWaitingForStates False) $
            statuses1
      addOutputs_ <$> findSomethingToUpdate respSlaveId statuses'
    USRespRemoveStates requestingSlaveId states -> do
      return (addOutputs_ (statuses1, [(requestingSlaveId, USReqAddStates states)]))
  let statuses3 = foldl' (\statuses (slaveId, _) -> over (at slaveId . _Just . ssWaitingResps) (+ 1) statuses) statuses2 requests
  return UpdateSlaveStep
    { ussReqs = requests
    , ussSlavesStatus = statuses3
    , ussOutputs = outputs
=======
-- | Create a new 'MasterHandle' based on the 'MasterArgs'. This
-- 'MasterHandle' should be used for all interactions with this
-- particular stateful computation (via 'update' and 'resample').
mkMasterHandle
  :: (MonadBaseControl IO m, MonadIO m)
  => MasterArgs
  -> RequestId
  -> LogFunc
  -> m (MasterHandle state context input output)
mkMasterHandle ma@MasterArgs{..} reqId logFunc = do
  let throw = throwAndLog logFunc . MasterException . pack
  case (maMinBatchSize, maMaxBatchSize) of
    (_, Just maxBatchSize) | maxBatchSize < 1 ->
      throw (printf "Distribute.master: maMaxBatchSize must be > 0 (got %d)" maxBatchSize)
    (Just minBatchSize, _) | minBatchSize < 0 ->
      throw (printf "Distribute.master: maMinBatchSize must be >= 0 (got %d)" minBatchSize)
    (Just minBatchSize, Just maxBatchSize) | minBatchSize > maxBatchSize ->
      throw (printf "Distribute.master: maMinBatchSize can't be greater then maMaxBatchSize (got %d and %d)" minBatchSize maxBatchSize)
    _ ->
      return ()
  slaveInfoRef <- newIORef SlaveInfo
    { siConnections = HMS.empty
    , siStates = HMS.empty
    }
  connectionCountVar <- liftIO $ newTVarIO 0
  slaveIdSupply <- newSupply (SlaveId 0) (\(SlaveId n) -> SlaveId (n + 1))
  stateIdSupply <- newSupply (StateId 0) (\(StateId n) -> StateId (n + 1))
  return MasterHandle
    { mhSlaveInfoRef = slaveInfoRef
    , mhSlaveCountTVar = connectionCountVar
    , mhSlaveIdSupply = slaveIdSupply
    , mhStateIdSupply = stateIdSupply
    , mhArgs = ma
    , mhLogFunc = logFunc
    , mhRequestId = reqId
>>>>>>> eb52c653
    }
  where
    addOutputs outputs (statuses, requests) = (statuses, requests, outputs)
    addOutputs_ = addOutputs mempty

    {-# INLINE findSomethingToUpdate #-}
    findSomethingToUpdate ::
         SlaveId
      -> SlavesStatus
      -> m (SlavesStatus, [(SlaveId, UpdateSlaveReq input)])
    findSomethingToUpdate slaveId uss = do
      -- If we have some states in ssRemaining, just update those. Otherwise,
      -- try to steal from another slave.
      let ss = uss HMS.! slaveId
      let (toUpdateInputs, remaining) = takeEnoughStatesToUpdate (_ssRemainingStates ss)
      if null toUpdateInputs
        then do -- Steal slaves
          let mbStolen = stealSlavesFromSomebody slaveId uss
          case mbStolen of
            Nothing -> do -- We're done for this slave.
              $logInfo ("Tried to get something to do for slave " ++ tshow (unSlaveId slaveId) ++ ", but couldn't find anything")
              return (uss, [])
            Just (uss', stolenFrom, stolenStates) -> do -- Request stolen slaves
              $logInfo ("Stealing " ++ tshow (HS.size stolenStates) ++ " states from slave " ++ tshow (unSlaveId stolenFrom) ++ " for slave " ++ tshow (unSlaveId slaveId))
              return (uss', [(stolenFrom, USReqRemoveStates slaveId stolenStates)])
        else do -- Send update command
          let toUpdateInputsMap = HMS.fromList toUpdateInputs
          let uss' = set (at slaveId . _Just . ssRemainingStates) remaining uss
          return (uss', [(slaveId, USReqUpdate toUpdateInputsMap)])

    {-# INLINE takeEnoughStatesToUpdate #-}
    takeEnoughStatesToUpdate ::
         [StateId]
      -> ([(StateId, HMS.HashMap StateId input)], [StateId])
    takeEnoughStatesToUpdate remaining00 = go remaining00 0
      where
        go remaining0 grabbed = if grabbed >= maxBatchSize
          then ([], remaining0)
          else case remaining0 of
            [] -> ([], remaining0)
            stateId : remaining -> let
              inps = inputs HMS.! stateId
              in first ((stateId, inps) :) (go remaining (grabbed + HMS.size inps))

    {-# INLINE stealSlavesFromSomebody #-}
    stealSlavesFromSomebody ::
         SlaveId -- Requesting the slaves
      -> SlavesStatus
      -> Maybe (SlavesStatus, SlaveId, HS.HashSet StateId)
    stealSlavesFromSomebody requestingSlaveId uss = do
      let goodCandidate (slaveId, ss) = do
            guard (slaveId /= requestingSlaveId)
            guard (not (null (_ssRemainingStates ss)))
            let (toTransfer, remaining) = takeEnoughStatesToUpdate (_ssRemainingStates ss)
            return (slaveId, map fst toTransfer, sum (map (HMS.size . snd) toTransfer), remaining)
      let candidates :: [(SlaveId, [StateId], Int, [StateId])]
          candidates = catMaybes (map goodCandidate (HMS.toList uss))
      guard (not (null candidates))
      -- Pick candidate with highest number of states to steal states from
      let (candidateSlaveId, statesToBeTransferred, _, remainingStates) =
            maximumByEx (comparing (\(_, _, x, _) -> x)) candidates
      let uss' =
            set (at candidateSlaveId . _Just . ssRemainingStates) remainingStates $
            set (at requestingSlaveId . _Just . ssWaitingForStates) True uss
      return (uss', candidateSlaveId, HS.fromList statesToBeTransferred)

{-# INLINE updateSlaves #-}
updateSlaves :: forall state context input output m.
     (MonadConnect m, NFData input, NFData output)
  => Int -- ^ Max batch size
  -> HMS.HashMap SlaveId (Slave m state context input output)
  -- ^ Slaves connections
  -> context
  -- ^ Context to the computation
  -> HMS.HashMap StateId (HMS.HashMap StateId input)
  -- ^ Inputs to the computation
  -> m [(SlaveId, HMS.HashMap StateId (HMS.HashMap StateId output))]
updateSlaves maxBatchSize slaves context inputMap = do
  outgoingChans :: HMS.HashMap SlaveId (SlaveConn m state context input output, TChan (Maybe (UpdateSlaveReq input))) <-
    forM slaves $ \slave -> do
      chan <- liftIO newTChanIO
      return (slaveConnection slave, chan)
  let slaveStatus0 slave = SlaveStatus
        { _ssWaitingResps = 1 -- The init
        , _ssRemainingStates = HMS.keys (slaveStates slave)
        , _ssWaitingForStates = False
        }
  statusVar <- newMVar (slaveStatus0 <$> slaves)
  fmap snd $ Async.concurrently
    (Async.mapConcurrently (uncurry sendLoop) (HMS.toList outgoingChans))
    (finally
      (Async.mapConcurrently (slaveLoop (snd <$> outgoingChans) statusVar) (HMS.toList slaves))
      (forM_ (snd <$> outgoingChans) (\chan -> atomically (writeTChan chan Nothing))))
  where
    sendLoop ::
         SlaveId
      -> (SlaveConn m state context input output, TChan (Maybe (UpdateSlaveReq input)))
      -> m ()
    sendLoop slaveId (conn, chan) = go
      where
        go = do
          mbReq <- atomically (readTChan chan)
          case mbReq of
            Nothing -> return ()
            Just req0 -> do
                let req = case req0 of
                      USReqUpdate inputs -> SReqUpdate context inputs
                      USReqRemoveStates x y -> SReqRemoveStates x y
                      USReqAddStates y -> SReqAddStates y
                $logDebug ("Sending request to slave " ++ tshow (unSlaveId slaveId) ++ ": " ++ displayReq req)
                scWrite conn req
                go

    slaveLoop ::
         HMS.HashMap SlaveId (TChan (Maybe (UpdateSlaveReq input)))
      -> MVar SlavesStatus
      -> (SlaveId, Slave m state context input output)
      -> m (SlaveId, HMS.HashMap StateId (HMS.HashMap StateId output))
    slaveLoop outgoingChans statusVar (slaveId, slave) = do
      outs <- go mempty USRespInit
      return (slaveId, outs)
      where
        go !outputs0 resp = do
          (statuses, requests, outputs1) <- modifyMVar statusVar $ \status -> do
            UpdateSlaveStep{..} <- updateSlavesStep maxBatchSize inputMap slaveId resp status
            return (ussSlavesStatus, (ussSlavesStatus, ussReqs, ussOutputs))
          forM_ requests $ \(slaveId_, req0) -> do
            atomically (writeTChan (outgoingChans HMS.! slaveId_) (Just req0))
          let outputs = outputs1 <> outputs0
          let status = statuses HMS.! slaveId
          if _ssWaitingResps status == 0 && not (_ssWaitingForStates status)
            then do
              $logInfo ("Slave " ++ tshow (unSlaveId slaveId) ++ " is done")
              return outputs
            else do
              resp0 <- scRead (slaveConnection slave)
              $logDebug ("Received slave response from slave " ++ tshow (unSlaveId slaveId) ++ ": " ++ displayResp resp0)
              resp' <- case resp0 of
                SRespResetState -> throwIO (UnexpectedResponse "updateSlaves" (displayResp resp0))
                SRespGetStates _ -> throwIO (UnexpectedResponse "updateSlaves" (displayResp resp0))
                SRespQuit -> throwIO (UnexpectedResponse "updateSlaves" (displayResp resp0))
                SRespError err -> throwIO (ExceptionFromSlave err)
                SRespAddStates addedStates -> return (USRespAddStates addedStates)
                SRespRemoveStates requestingSlaveId removedStates ->
                  return (USRespRemoveStates requestingSlaveId removedStates)
                SRespUpdate outputs_ -> return (USRespUpdate outputs_)
              go outputs resp'

-- | Send an update request to all the slaves. This will cause each of
-- the slaves to apply 'saUpdate' to each of its states. The outputs of
-- these invocations are returned in a 'HashMap'.
--
-- It rebalances the states among the slaves during this process. This
-- way, if some of the slaves finish early, they can help the others
-- out, by moving their workitems elsewhere.
--
-- NOTE: it is up to the client to not run this concurrently with
-- another 'update' or 'resetStates'.
--
-- NOTE: if this throws an exception, then `MasterHandle` may be in an
-- inconsistent state, and the whole computation should be aborted.
{-# INLINE update #-}
update :: forall state context input output m.
     (MonadConnect m, NFData input, NFData output)
  => MasterHandle m state context input output
  -> context
  -> HMS.HashMap StateId [input]
  -> m (HMS.HashMap StateId (HMS.HashMap StateId output))
update (MasterHandle mv) context inputs0 = modifyMVar mv $ \mh -> do
  -- TODO add checks for well-formedness of inputs'
  -- Give state ids to each of the inputs, which will be used to label the
  -- state resulting from invoking saUpdate with that input.
  let sortedInputs = sortBy (comparing fst) (HMS.toList inputs0)
  inputMap :: HMS.HashMap StateId [(StateId, input)] <-
    withSupplyM (mhStateIdSupply mh) $
    fmap HMS.fromList $
    forM sortedInputs $ \(stateId, inps) ->
      (stateId,) <$> mapM (\input -> (, input) <$> askSupplyM) inps
<<<<<<< HEAD
  case mhSlaves mh of
    NoSlavesYet states -> do
      $logWarn "Executing update without any slaves"
      (states', outputs) <- statefulUpdate (maUpdate (mhArgs mh)) states context (HMS.fromList <$> inputMap)
      let mh' = mh{ mhSlaves = NoSlavesYet states' }
      return (mh', outputs)
    Slaves slaves -> do
      $logInfo ("Executing update with " ++ tshow (HMS.size slaves) ++ " slaves")
      -- Update the slave states.
      slaveIdsAndInputs <- either throwAndLog return $
        assignInputsToSlaves (slaveStates <$> slaves) inputMap
      outputs :: [(SlaveId, HMS.HashMap StateId (HMS.HashMap StateId output))] <-
        case maMaxBatchSize (mhArgs mh) of
          Nothing -> do
            forM_ slaveIdsAndInputs $ \(slaveId, inps) -> do
              scWrite
                (slaveConnection (slaves HMS.! slaveId))
                (SReqUpdate context (HMS.fromList <$> HMS.fromList inps))
            forM slaveIdsAndInputs $ \(slaveId, _) ->
              liftM (slaveId,) $ readExpect "update (1)" (slaveConnection (slaves HMS.! slaveId)) $ \case
                SRespUpdate outputs -> Just outputs
                _ -> Nothing
          Just maxBatchSize -> updateSlaves maxBatchSize slaves context (HMS.fromList <$> inputMap)
      let mh' = mh
            { mhSlaves = Slaves $
                integrateNewStates slaves (second (fmap (const ()) . mconcat . HMS.elems) <$> outputs)
            }
      return (mh', foldMap snd outputs)
=======
  -- Update the slave states.
  si0 <- readIORef mhSlaveInfoRef
  let slaves = siConnections si0
  let go (rs, inputs) (slaveId, states) = do
        -- TODO: Other Map + Set datatypes have functions for doing this
        -- more efficiently / concisely.
        r <- forM (HS.toList states) $ \k ->
          case HMS.lookup k inputs of
            Nothing -> throwAndLog mhLogFunc (InputMissingException k)
            Just input -> return (k, input)
        let inputs' = inputs `HMS.difference` (HMS.fromList (map (,()) (HS.toList states)))
        return ((slaveId, r):rs, inputs')
  (slaveIdsAndInputs :: [(SlaveId, [(StateId, [(StateId, input)])])], unusedInputs)
    <- foldlM go ([], inputMap) (HMS.toList (siStates si0))
  when (not (HMS.null unusedInputs)) $
    throwAndLog mhLogFunc (UnusedInputsException (HMS.keys unusedInputs))
  outputs <- case maMaxBatchSize mhArgs of
    Nothing -> do
      forM_ slaveIdsAndInputs $ \(slaveId, inps) -> do
        NM.nmWrite (slaves HMS.! slaveId) (SReqUpdate context (fmap HMS.fromList $ HMS.fromList inps))
      forM slaveIdsAndInputs $ \(slaveId, _) ->
        liftM (slaveId,) $ readSelect (slaves HMS.! slaveId) $ \case
          SRespUpdate outputs -> Just outputs
          _ -> Nothing
    Just maxBatchSize -> do
      slaveStatesVar <- newMVar (HMS.fromList (map (second (map fst)) slaveIdsAndInputs))
      let slaveThread slaveId = updateSlaveThread mhArgs mhRequestId mhLogFunc context maxBatchSize slaveId slaves slaveStatesVar inputMap
      mapConcurrently (\slaveId -> (slaveId, ) <$> slaveThread slaveId) (HMS.keys slaves)
  atomicModifyIORef' mhSlaveInfoRef $ \si -> (, ()) $ si
    { siStates =
         HMS.fromList (map (second (foldMap (HS.fromList . HMS.keys))) outputs)
      -- Ensures that we have entries in siStates for every connection.
      <> HMS.map (\_ -> HS.empty) (siConnections si)
    }
  return $ foldMap snd outputs

data SlaveThreadStatus
  = STSOk
      ![StateId] -- States to execute
  | STSRequestStates
      !SlaveId -- Slave to request the states below from
      ![StateId]
  | STSStop
  deriving (Eq, Show)

updateSlaveThread
  :: forall state context input output.
     MasterArgs
  -> RequestId
  -> LogFunc
  -> context
  -> Int -- ^ Max batch size
  -> SlaveId -- ^ The slave we're operating on
  -> HMS.HashMap SlaveId (SlaveNMAppData state context input output) -- ^ Slave connections
  -> MVar (HMS.HashMap SlaveId [StateId]) -- ^ 'MVar's holding the remaining states for each slave
  -> HMS.HashMap StateId [(StateId, input)] -- Inputs to the computation
  -> IO (HMS.HashMap StateId (HMS.HashMap StateId output))
updateSlaveThread MasterArgs{..} reqId logFunc context maxBatchSize thisSlaveId slaves slaveStatesVar inputMap = go
  where
    debug msg0 = do
      let msg = T.decodeUtf8 (Base64.encode (unRequestId reqId)) <> ": " <> msg0
      runLoggingT (logDebugNS "Distributed.Stateful.Master.updateSlaveThread" msg) logFunc

    thisSlave = slaves HMS.! thisSlaveId

    go :: IO (HMS.HashMap StateId (HMS.HashMap StateId output))
    go = do
      status <- modifyMVar slaveStatesVar $ \slaveStates0 -> do
        let thisRemainingStates = slaveStates0 HMS.! thisSlaveId
        if null thisRemainingStates -- TODO do something smarter here
          then do
            mbRequested <- stealStatesForSlave maxBatchSize slaveStates0
            return $ case mbRequested of
              Just (requestedFrom, requestedStates, slaveStates) ->
                (slaveStates, STSRequestStates requestedFrom requestedStates)
              Nothing ->
                (slaveStates0, STSStop)
          else return $ let
            (roundStates, thisRemainingStates') = splitAt maxBatchSize thisRemainingStates
            slaveStates = HMS.insert thisSlaveId thisRemainingStates' slaveStates0
            in (slaveStates, STSOk roundStates)
      let broadcastAndContinue roundStates = do
            let inputs = map (\k -> (k, HMS.fromList (inputMap HMS.! k))) roundStates
            NM.nmWrite thisSlave (SReqUpdate context (HMS.fromList inputs))
            roundOutputs <- readSelect thisSlave $ \case
              SRespUpdate outputs -> Just outputs
              _ -> Nothing
            moreOutputs <- go
            return (roundOutputs <> moreOutputs)
      case status of
        STSOk roundStates -> broadcastAndContinue roundStates
        STSStop -> return HMS.empty
        STSRequestStates requestFrom statesToRequest -> do
          debug $ pack $
            printf ("Transferring states from %d to %d %s\n")
              requestFrom thisSlaveId (show (map unStateId statesToRequest))
          requestStatesForSlave requestFrom statesToRequest
          broadcastAndContinue statesToRequest

    -- | This is 'IO' just because of logging.
    stealStatesForSlave ::
         Int
      -> HMS.HashMap SlaveId [StateId]
      -> IO (Maybe (SlaveId, [StateId], HMS.HashMap SlaveId [StateId]))
      -- ^ If we could find some slave to transfer from, return its id, and the states we
      -- requested.
    stealStatesForSlave batchSize remainingStates = do
      let thisSlaveStates = remainingStates HMS.! thisSlaveId
      when (not (null thisSlaveStates)) $ throwAndLog logFunc $
        MasterException "broadcast.stealStatesForSlave: Expecting no states in thisSlaveId"
      let goodCandidate (slaveId, slaveRemainingStates) = do
            guard (slaveId /= thisSlaveId)
            let numSlaveRemainingStates = length slaveRemainingStates
            guard (numSlaveRemainingStates > batchSize)
            guard (min batchSize (numSlaveRemainingStates - batchSize) >= fromMaybe 0 maMinBatchSize)
            return (slaveId, numSlaveRemainingStates, slaveRemainingStates)
      let candidates :: [(SlaveId, Int, [StateId])]
          candidates = catMaybes (map goodCandidate (HMS.toList remainingStates))
      if null candidates
        then return Nothing
        else do
          -- Pick candidate with highest number of states to steal states from
          let (candidateSlaveId, numCandidateStates, candidateStates) = maximumByEx (comparing (\(_, x, _) -> x)) candidates
          let statesToBeTransferredList = take (min batchSize (numCandidateStates - batchSize)) candidateStates
          let statesToBeTransferred = HS.fromList statesToBeTransferredList
          -- Bookkeep the remaining states
          let remainingCandidateStatesBefore = HS.fromList (remainingStates HMS.! candidateSlaveId)
          let remainingCandidateStatesNow = HS.toList (HS.difference remainingCandidateStatesBefore statesToBeTransferred)
          let remainingStates' = HMS.insert candidateSlaveId remainingCandidateStatesNow remainingStates
          return (Just (candidateSlaveId, statesToBeTransferredList, remainingStates'))

    requestStatesForSlave ::
         SlaveId
      -> [StateId]
      -> IO ()
    requestStatesForSlave otherSlaveId statesToRequest = do
      let otherSlave = slaves HMS.! otherSlaveId
      -- Request the states
      NM.nmWrite otherSlave (SReqRemoveStates thisSlaveId (HS.fromList statesToRequest))
      -- Receive the states
      states <- readSelect otherSlave $ \case
        SRespRemoveStates slaveRequesting states | slaveRequesting == thisSlaveId -> Just states
        _ -> Nothing
      -- Upload states
      NM.nmWrite thisSlave (SReqAddStates states)
      readSelect thisSlave $ \case
        SRespAddStates -> Just ()
        _ -> Nothing
      return ()
>>>>>>> eb52c653

-- | Adds a connection to a slave. Unlike 'update', 'resetStates', etc,
-- this can be called concurrently with the other operations.
--
-- NOTE: this being able to be called concurrently is why we need to be
-- careful about atomically updating 'mhSlaveInfoRef'.
addSlaveConnection ::
     (MonadConnect m)
  => MasterHandle m state context input output
  -> SlaveConn m state context input output
  -> m ()
addSlaveConnection (MasterHandle mhv) conn = modifyMVar_ mhv $ \mh -> do
  slaveId <- askSupply (mhSlaveIdSupply mh)
  case mhSlaves mh of
    NoSlavesYet states -> do
      let slaves = HMS.fromList [(slaveId, Slave conn (const () <$> states))]
      sendStates [(conn, states)]
      return mh{mhSlaves = Slaves slaves}
    Slaves slaves -> do
      return mh{mhSlaves = Slaves (HMS.insert slaveId (Slave conn mempty) slaves)}

sendStates ::
     (Monad m, MonadBaseControl IO m, MonadIO m)
  => [(SlaveConn m state context input output, HMS.HashMap StateId state)]
  -> m ()
<<<<<<< HEAD
sendStates slavesWithStates = do
  -- Send states
  forM_ slavesWithStates $ \(conn, states) -> do
    scWrite conn (SReqResetState states)
  forM_ slavesWithStates $ \(conn, _) -> do
    readExpect "sendStates" conn $ \case
      SRespResetState -> Just ()
      _ -> Nothing
=======
addSlaveConnection MasterHandle{..} conn = do
  slaveId <- askSupply mhSlaveIdSupply
  -- Init slave
  NM.nmWrite conn (SReqInit mhRequestId slaveId)
  readSelect conn $ \case
    SRespInit -> return ()
    _ -> Nothing
  -- Continue
  atomicModifyIORef' mhSlaveInfoRef (\si -> (, ()) $ si
    { siConnections = HMS.insert slaveId conn (siConnections si)
    , siStates = HMS.insert slaveId HS.empty (siStates si)
    })
  atomically $ modifyTVar mhSlaveCountTVar (+1)
>>>>>>> eb52c653

-- | This sets the states stored in the slaves. It distributes the
-- states among the currently connected slaves.
--
-- If no slaves are connected, this throws an exception.
{-# INLINE resetStates #-}
resetStates :: forall state context input output m.
<<<<<<< HEAD
     (MonadBaseControl IO m, MonadIO m, MonadLogger m)
  => MasterHandle m state context input output
=======
     ( MonadBaseControl IO m, MonadIO m
     , Store state, Store context, Store input, Store output
     )
  => MasterHandle state context input output
>>>>>>> eb52c653
  -> [state]
  -> m (HMS.HashMap StateId state)
resetStates (MasterHandle mhv) states0 = modifyMVar mhv $ \mh -> do
  -- Get a list of StateIds for states
  allStates <- withSupplyM (mhStateIdSupply mh) $ mapM (\state -> (, state) <$> askSupplyM) states0
  case mhSlaves mh of
    NoSlavesYet _oldStates -> do
      return (mh{mhSlaves = NoSlavesYet (HMS.fromList allStates)}, HMS.fromList allStates)
    Slaves slaves -> do
      -- Divide up the states among the slaves
      when (HMS.null slaves) $
        throwAndLog NoSlavesConnectedException
      let numStatesPerSlave =
            let (chunkSize, leftover) = length states0 `quotRem` length slaves
            in if leftover == 0 then chunkSize else chunkSize + 1
      let slavesStates :: HMS.HashMap SlaveId [(StateId, state)]
          slavesStates = HMS.fromList $ zip (HMS.keys slaves) $
            -- Note that some slaves might be initially empty. That's fine and inevitable.
            chunksOf numStatesPerSlave allStates ++ repeat []
      let slaveStatesId :: [(SlaveId, HMS.HashMap StateId ())]
          slaveStatesId = map (second (HMS.fromList . map (second (const ())))) (HMS.toList slavesStates)
      let slaves' = integrateNewStates slaves slaveStatesId
      sendStates
        [ (slaveConnection slave, HMS.fromList (slavesStates HMS.! slaveId))
        | (slaveId, slave) <- HMS.toList slaves
        ]
      return (mh{mhSlaves = Slaves slaves'}, HMS.fromList allStates)

getStateIds ::
     (MonadConnect m)
  => MasterHandle m state context input output
  -> m (HS.HashSet StateId)
getStateIds (MasterHandle mhv) = do
  mh <- readMVar mhv
  return $ case mhSlaves mh of
    NoSlavesYet states -> HS.fromList (HMS.keys states)
    Slaves slaves -> HS.fromList (HMS.keys (fold (fmap slaveStates slaves)))

-- | Fetches current states stored in the slaves.
{-# INLINE getStates #-}
getStates ::
     (MonadConnect m)
  => MasterHandle m state context input output
  -> m (HMS.HashMap StateId state)
getStates (MasterHandle mhv) = withMVar mhv $ \mh -> do
  -- Send states
  case mhSlaves mh of
    NoSlavesYet states -> return states
    Slaves slaves -> do
      forM_ slaves (\slave_ -> scWrite (slaveConnection slave_) SReqGetStates)
      responses <- forM (HMS.elems slaves) $ \slave_ -> do
        readExpect "getStates" (slaveConnection slave_) $ \case
          SRespGetStates states -> Just states
          _ -> Nothing
      return (mconcat responses)

getNumSlaves ::
     (MonadConnect m)
  => MasterHandle m state context input output
  -> m Int
getNumSlaves (MasterHandle mhv) = do
  mh <- readMVar mhv
  return $ case mhSlaves mh of
    NoSlavesYet _ -> 0
    Slaves slaves -> HMS.size slaves<|MERGE_RESOLUTION|>--- conflicted
+++ resolved
@@ -30,29 +30,17 @@
 
 import           ClassyPrelude
 import qualified Control.Concurrent.Async.Lifted.Safe as Async
-import           Control.Monad.Logger (MonadLogger, logError, logWarn, logInfo, logDebug)
+import           Control.Monad.Logger (MonadLogger, logWarn, logInfo, logDebug)
 import           Control.Monad.Trans.Control (MonadBaseControl)
-<<<<<<< HEAD
-=======
-import           Control.Monad.Logger (runLoggingT, logDebugNS)
-import           Data.Store (Store)
-import           Data.Foldable (foldlM)
->>>>>>> eb52c653
 import qualified Data.HashMap.Strict as HMS
 import qualified Data.HashSet as HS
 import           Data.List.Split (chunksOf)
 import           Data.SimpleSupply
 import           Distributed.Stateful.Internal
 import           Text.Printf (printf)
-<<<<<<< HEAD
 import           FP.Redis (MonadConnect)
 import           Control.Lens (makeLenses, set, at, _Just, over)
 import           Control.DeepSeq (NFData)
-=======
-import qualified Data.ByteString.Base64 as Base64
-import qualified Data.Text.Encoding as T
-import           Distributed.RedisQueue
->>>>>>> eb52c653
 
 -- | Arguments for 'mkMasterHandle'
 data MasterArgs m state context input output = MasterArgs
@@ -75,13 +63,7 @@
   { mhSlaves :: !(Slaves m state context input output)
   , mhSlaveIdSupply :: !(Supply SlaveId)
   , mhStateIdSupply :: !(Supply StateId)
-<<<<<<< HEAD
   , mhArgs :: !(MasterArgs m state context input output)
-=======
-  , mhArgs :: !MasterArgs
-  , mhLogFunc :: !LogFunc
-  , mhRequestId :: !RequestId
->>>>>>> eb52c653
   }
 
 type SlaveConn m state context input output =
@@ -103,7 +85,6 @@
 
 instance Exception MasterException
 
-<<<<<<< HEAD
 initMaster ::
      (MonadBaseControl IO m, MonadIO m, MonadLogger m)
   => MasterArgs m state context input output
@@ -255,43 +236,6 @@
     { ussReqs = requests
     , ussSlavesStatus = statuses3
     , ussOutputs = outputs
-=======
--- | Create a new 'MasterHandle' based on the 'MasterArgs'. This
--- 'MasterHandle' should be used for all interactions with this
--- particular stateful computation (via 'update' and 'resample').
-mkMasterHandle
-  :: (MonadBaseControl IO m, MonadIO m)
-  => MasterArgs
-  -> RequestId
-  -> LogFunc
-  -> m (MasterHandle state context input output)
-mkMasterHandle ma@MasterArgs{..} reqId logFunc = do
-  let throw = throwAndLog logFunc . MasterException . pack
-  case (maMinBatchSize, maMaxBatchSize) of
-    (_, Just maxBatchSize) | maxBatchSize < 1 ->
-      throw (printf "Distribute.master: maMaxBatchSize must be > 0 (got %d)" maxBatchSize)
-    (Just minBatchSize, _) | minBatchSize < 0 ->
-      throw (printf "Distribute.master: maMinBatchSize must be >= 0 (got %d)" minBatchSize)
-    (Just minBatchSize, Just maxBatchSize) | minBatchSize > maxBatchSize ->
-      throw (printf "Distribute.master: maMinBatchSize can't be greater then maMaxBatchSize (got %d and %d)" minBatchSize maxBatchSize)
-    _ ->
-      return ()
-  slaveInfoRef <- newIORef SlaveInfo
-    { siConnections = HMS.empty
-    , siStates = HMS.empty
-    }
-  connectionCountVar <- liftIO $ newTVarIO 0
-  slaveIdSupply <- newSupply (SlaveId 0) (\(SlaveId n) -> SlaveId (n + 1))
-  stateIdSupply <- newSupply (StateId 0) (\(StateId n) -> StateId (n + 1))
-  return MasterHandle
-    { mhSlaveInfoRef = slaveInfoRef
-    , mhSlaveCountTVar = connectionCountVar
-    , mhSlaveIdSupply = slaveIdSupply
-    , mhStateIdSupply = stateIdSupply
-    , mhArgs = ma
-    , mhLogFunc = logFunc
-    , mhRequestId = reqId
->>>>>>> eb52c653
     }
   where
     addOutputs outputs (statuses, requests) = (statuses, requests, outputs)
@@ -470,7 +414,6 @@
     fmap HMS.fromList $
     forM sortedInputs $ \(stateId, inps) ->
       (stateId,) <$> mapM (\input -> (, input) <$> askSupplyM) inps
-<<<<<<< HEAD
   case mhSlaves mh of
     NoSlavesYet states -> do
       $logWarn "Executing update without any slaves"
@@ -499,157 +442,6 @@
                 integrateNewStates slaves (second (fmap (const ()) . mconcat . HMS.elems) <$> outputs)
             }
       return (mh', foldMap snd outputs)
-=======
-  -- Update the slave states.
-  si0 <- readIORef mhSlaveInfoRef
-  let slaves = siConnections si0
-  let go (rs, inputs) (slaveId, states) = do
-        -- TODO: Other Map + Set datatypes have functions for doing this
-        -- more efficiently / concisely.
-        r <- forM (HS.toList states) $ \k ->
-          case HMS.lookup k inputs of
-            Nothing -> throwAndLog mhLogFunc (InputMissingException k)
-            Just input -> return (k, input)
-        let inputs' = inputs `HMS.difference` (HMS.fromList (map (,()) (HS.toList states)))
-        return ((slaveId, r):rs, inputs')
-  (slaveIdsAndInputs :: [(SlaveId, [(StateId, [(StateId, input)])])], unusedInputs)
-    <- foldlM go ([], inputMap) (HMS.toList (siStates si0))
-  when (not (HMS.null unusedInputs)) $
-    throwAndLog mhLogFunc (UnusedInputsException (HMS.keys unusedInputs))
-  outputs <- case maMaxBatchSize mhArgs of
-    Nothing -> do
-      forM_ slaveIdsAndInputs $ \(slaveId, inps) -> do
-        NM.nmWrite (slaves HMS.! slaveId) (SReqUpdate context (fmap HMS.fromList $ HMS.fromList inps))
-      forM slaveIdsAndInputs $ \(slaveId, _) ->
-        liftM (slaveId,) $ readSelect (slaves HMS.! slaveId) $ \case
-          SRespUpdate outputs -> Just outputs
-          _ -> Nothing
-    Just maxBatchSize -> do
-      slaveStatesVar <- newMVar (HMS.fromList (map (second (map fst)) slaveIdsAndInputs))
-      let slaveThread slaveId = updateSlaveThread mhArgs mhRequestId mhLogFunc context maxBatchSize slaveId slaves slaveStatesVar inputMap
-      mapConcurrently (\slaveId -> (slaveId, ) <$> slaveThread slaveId) (HMS.keys slaves)
-  atomicModifyIORef' mhSlaveInfoRef $ \si -> (, ()) $ si
-    { siStates =
-         HMS.fromList (map (second (foldMap (HS.fromList . HMS.keys))) outputs)
-      -- Ensures that we have entries in siStates for every connection.
-      <> HMS.map (\_ -> HS.empty) (siConnections si)
-    }
-  return $ foldMap snd outputs
-
-data SlaveThreadStatus
-  = STSOk
-      ![StateId] -- States to execute
-  | STSRequestStates
-      !SlaveId -- Slave to request the states below from
-      ![StateId]
-  | STSStop
-  deriving (Eq, Show)
-
-updateSlaveThread
-  :: forall state context input output.
-     MasterArgs
-  -> RequestId
-  -> LogFunc
-  -> context
-  -> Int -- ^ Max batch size
-  -> SlaveId -- ^ The slave we're operating on
-  -> HMS.HashMap SlaveId (SlaveNMAppData state context input output) -- ^ Slave connections
-  -> MVar (HMS.HashMap SlaveId [StateId]) -- ^ 'MVar's holding the remaining states for each slave
-  -> HMS.HashMap StateId [(StateId, input)] -- Inputs to the computation
-  -> IO (HMS.HashMap StateId (HMS.HashMap StateId output))
-updateSlaveThread MasterArgs{..} reqId logFunc context maxBatchSize thisSlaveId slaves slaveStatesVar inputMap = go
-  where
-    debug msg0 = do
-      let msg = T.decodeUtf8 (Base64.encode (unRequestId reqId)) <> ": " <> msg0
-      runLoggingT (logDebugNS "Distributed.Stateful.Master.updateSlaveThread" msg) logFunc
-
-    thisSlave = slaves HMS.! thisSlaveId
-
-    go :: IO (HMS.HashMap StateId (HMS.HashMap StateId output))
-    go = do
-      status <- modifyMVar slaveStatesVar $ \slaveStates0 -> do
-        let thisRemainingStates = slaveStates0 HMS.! thisSlaveId
-        if null thisRemainingStates -- TODO do something smarter here
-          then do
-            mbRequested <- stealStatesForSlave maxBatchSize slaveStates0
-            return $ case mbRequested of
-              Just (requestedFrom, requestedStates, slaveStates) ->
-                (slaveStates, STSRequestStates requestedFrom requestedStates)
-              Nothing ->
-                (slaveStates0, STSStop)
-          else return $ let
-            (roundStates, thisRemainingStates') = splitAt maxBatchSize thisRemainingStates
-            slaveStates = HMS.insert thisSlaveId thisRemainingStates' slaveStates0
-            in (slaveStates, STSOk roundStates)
-      let broadcastAndContinue roundStates = do
-            let inputs = map (\k -> (k, HMS.fromList (inputMap HMS.! k))) roundStates
-            NM.nmWrite thisSlave (SReqUpdate context (HMS.fromList inputs))
-            roundOutputs <- readSelect thisSlave $ \case
-              SRespUpdate outputs -> Just outputs
-              _ -> Nothing
-            moreOutputs <- go
-            return (roundOutputs <> moreOutputs)
-      case status of
-        STSOk roundStates -> broadcastAndContinue roundStates
-        STSStop -> return HMS.empty
-        STSRequestStates requestFrom statesToRequest -> do
-          debug $ pack $
-            printf ("Transferring states from %d to %d %s\n")
-              requestFrom thisSlaveId (show (map unStateId statesToRequest))
-          requestStatesForSlave requestFrom statesToRequest
-          broadcastAndContinue statesToRequest
-
-    -- | This is 'IO' just because of logging.
-    stealStatesForSlave ::
-         Int
-      -> HMS.HashMap SlaveId [StateId]
-      -> IO (Maybe (SlaveId, [StateId], HMS.HashMap SlaveId [StateId]))
-      -- ^ If we could find some slave to transfer from, return its id, and the states we
-      -- requested.
-    stealStatesForSlave batchSize remainingStates = do
-      let thisSlaveStates = remainingStates HMS.! thisSlaveId
-      when (not (null thisSlaveStates)) $ throwAndLog logFunc $
-        MasterException "broadcast.stealStatesForSlave: Expecting no states in thisSlaveId"
-      let goodCandidate (slaveId, slaveRemainingStates) = do
-            guard (slaveId /= thisSlaveId)
-            let numSlaveRemainingStates = length slaveRemainingStates
-            guard (numSlaveRemainingStates > batchSize)
-            guard (min batchSize (numSlaveRemainingStates - batchSize) >= fromMaybe 0 maMinBatchSize)
-            return (slaveId, numSlaveRemainingStates, slaveRemainingStates)
-      let candidates :: [(SlaveId, Int, [StateId])]
-          candidates = catMaybes (map goodCandidate (HMS.toList remainingStates))
-      if null candidates
-        then return Nothing
-        else do
-          -- Pick candidate with highest number of states to steal states from
-          let (candidateSlaveId, numCandidateStates, candidateStates) = maximumByEx (comparing (\(_, x, _) -> x)) candidates
-          let statesToBeTransferredList = take (min batchSize (numCandidateStates - batchSize)) candidateStates
-          let statesToBeTransferred = HS.fromList statesToBeTransferredList
-          -- Bookkeep the remaining states
-          let remainingCandidateStatesBefore = HS.fromList (remainingStates HMS.! candidateSlaveId)
-          let remainingCandidateStatesNow = HS.toList (HS.difference remainingCandidateStatesBefore statesToBeTransferred)
-          let remainingStates' = HMS.insert candidateSlaveId remainingCandidateStatesNow remainingStates
-          return (Just (candidateSlaveId, statesToBeTransferredList, remainingStates'))
-
-    requestStatesForSlave ::
-         SlaveId
-      -> [StateId]
-      -> IO ()
-    requestStatesForSlave otherSlaveId statesToRequest = do
-      let otherSlave = slaves HMS.! otherSlaveId
-      -- Request the states
-      NM.nmWrite otherSlave (SReqRemoveStates thisSlaveId (HS.fromList statesToRequest))
-      -- Receive the states
-      states <- readSelect otherSlave $ \case
-        SRespRemoveStates slaveRequesting states | slaveRequesting == thisSlaveId -> Just states
-        _ -> Nothing
-      -- Upload states
-      NM.nmWrite thisSlave (SReqAddStates states)
-      readSelect thisSlave $ \case
-        SRespAddStates -> Just ()
-        _ -> Nothing
-      return ()
->>>>>>> eb52c653
 
 -- | Adds a connection to a slave. Unlike 'update', 'resetStates', etc,
 -- this can be called concurrently with the other operations.
@@ -675,7 +467,6 @@
      (Monad m, MonadBaseControl IO m, MonadIO m)
   => [(SlaveConn m state context input output, HMS.HashMap StateId state)]
   -> m ()
-<<<<<<< HEAD
 sendStates slavesWithStates = do
   -- Send states
   forM_ slavesWithStates $ \(conn, states) -> do
@@ -684,21 +475,6 @@
     readExpect "sendStates" conn $ \case
       SRespResetState -> Just ()
       _ -> Nothing
-=======
-addSlaveConnection MasterHandle{..} conn = do
-  slaveId <- askSupply mhSlaveIdSupply
-  -- Init slave
-  NM.nmWrite conn (SReqInit mhRequestId slaveId)
-  readSelect conn $ \case
-    SRespInit -> return ()
-    _ -> Nothing
-  -- Continue
-  atomicModifyIORef' mhSlaveInfoRef (\si -> (, ()) $ si
-    { siConnections = HMS.insert slaveId conn (siConnections si)
-    , siStates = HMS.insert slaveId HS.empty (siStates si)
-    })
-  atomically $ modifyTVar mhSlaveCountTVar (+1)
->>>>>>> eb52c653
 
 -- | This sets the states stored in the slaves. It distributes the
 -- states among the currently connected slaves.
@@ -706,15 +482,8 @@
 -- If no slaves are connected, this throws an exception.
 {-# INLINE resetStates #-}
 resetStates :: forall state context input output m.
-<<<<<<< HEAD
      (MonadBaseControl IO m, MonadIO m, MonadLogger m)
   => MasterHandle m state context input output
-=======
-     ( MonadBaseControl IO m, MonadIO m
-     , Store state, Store context, Store input, Store output
-     )
-  => MasterHandle state context input output
->>>>>>> eb52c653
   -> [state]
   -> m (HMS.HashMap StateId state)
 resetStates (MasterHandle mhv) states0 = modifyMVar mhv $ \mh -> do
