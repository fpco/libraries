<<<<<<< HEAD
{-# LANGUAGE ConstraintKinds #-}
{-# LANGUAGE DeriveGeneric #-}
=======
{-# LANGUAGE DataKinds #-}
{-# LANGUAGE TupleSections #-}
{-# LANGUAGE OverloadedStrings #-}
{-# LANGUAGE ParallelListComp #-}
{-# LANGUAGE ScopedTypeVariables #-}
>>>>>>> eb52c653
{-# LANGUAGE FlexibleContexts #-}
{-# LANGUAGE NoImplicitPrelude #-}
{-# LANGUAGE OverloadedStrings #-}
{-# LANGUAGE RecordWildCards #-}
{-# LANGUAGE ScopedTypeVariables #-}
{-# LANGUAGE TemplateHaskell #-}
{-# LANGUAGE TupleSections #-}
{-# LANGUAGE ViewPatterns #-}
{-# LANGUAGE MultiWayIf #-}
{-# LANGUAGE LambdaCase #-}
{-# LANGUAGE GeneralizedNewtypeDeriving #-}
{-# LANGUAGE RankNTypes #-}
{-# OPTIONS_GHC -fno-warn-orphans #-}
module Distributed.StatefulSpec (spec) where

<<<<<<< HEAD
import ClassyPrelude
import Data.Serialize (Serialize)
import Test.Hspec hiding (shouldBe)
import qualified Test.Hspec
import FP.Redis (MonadConnect)
import Control.Concurrent (threadDelay)
import qualified Test.QuickCheck as QC
import Control.DeepSeq (NFData)
import qualified Data.HashMap.Strict as HMS
import System.Random (randomRIO)
import Data.TypeFingerprint (mkManyHasTypeFingerprint)
import Distributed.JobQueue.Worker
import Distributed.JobQueue.Client
import qualified Data.Conduit.Network as CN
import qualified Control.Concurrent.Async.Lifted.Safe as Async
import Data.Void (absurd)
import qualified Data.UUID as UUID
import qualified Data.UUID.V4 as UUID
import Distributed.Types
import qualified Data.List.NonEmpty as NE
import Control.Monad.State (modify, execState)

import TestUtils
import Distributed.Stateful
import Distributed.Stateful.Master
import Distributed.RequestSlaves

shouldBe :: (Eq a, Show a, MonadIO m) => a -> a -> m ()
shouldBe x y = liftIO (Test.Hspec.shouldBe x y)

newtype State = State [Input] -- All the inputs up to now
  deriving (QC.CoArbitrary, QC.Arbitrary, Show, Serialize, Eq, Ord, NFData)
newtype Input = Input Int
  deriving (QC.CoArbitrary, QC.Arbitrary, Show, Serialize, Eq, Ord, NFData)
newtype Output = Output [Input] -- All the inputs up to now
  deriving (QC.CoArbitrary, QC.Arbitrary, Show, Serialize, Eq, Ord, NFData)
=======
import           ClassyPrelude
import qualified Test.Hspec as Hspec

spec :: Hspec.Spec
spec = return ()

{-
import           ClassyPrelude
import           Control.Concurrent.Async
import           Control.Concurrent.STM (retry, check)
import           Control.DeepSeq (NFData)
import           Control.Exception (BlockedIndefinitelyOnSTM(..))
import           Control.Monad.Logger
import           Data.Bits
import           Data.Conduit.Network (serverSettings, clientSettings)
import qualified Data.Conduit.Network as CN
import qualified Data.HashMap.Strict as HMS
import qualified Data.HashSet as HS
import           Data.Store (Store)
import           Data.Streaming.NetworkMessage
import qualified Data.Streaming.NetworkMessage as NM
import           Data.Store.TypeHash (mkManyHasTypeHash)
import           Data.TypeHashSpec ()
import           Distributed.JobQueue.Client.NewApi
import           Distributed.RedisQueue (RedisInfo)
import           Distributed.Stateful
import           Distributed.Stateful.Internal (StateId(..))
import           Distributed.Stateful.Master
import           Distributed.Stateful.Slave
import           Distributed.TestUtil
import           FP.Redis
import           Test.Hspec (shouldBe, shouldThrow)
import qualified Test.Hspec as Hspec
import           Test.QuickCheck hiding (output)
import qualified Data.Store as S
import qualified Data.UUID as UUID
import qualified Data.UUID.V4 as UUID.V4
import           Control.Monad.Trans.Control (MonadBaseControl)

newtype Context = Context Int deriving (CoArbitrary, Arbitrary, Show, Store, Eq)
newtype Input = Input Int deriving (CoArbitrary, Arbitrary, Show, Store, Eq)
newtype State = State Int deriving (CoArbitrary, Arbitrary, Show, Store, Eq, NFData)
newtype Output = Output Int deriving (CoArbitrary, Arbitrary, Show, Store, Eq, NFData)

$(mkManyHasTypeHash
    [ [t| Context |]
    , [t| Input |]
    , [t| State |]
    , [t| Output |]
    ])

mkMasterHandle_
  :: (MonadBaseControl IO m, MonadIO m)
  => MasterArgs
  -> LogFunc
  -> m (MasterHandle state context input output)
mkMasterHandle_ args logFunc = do
  rid <- liftIO (RequestId . S.encode . UUID.toWords <$> UUID.V4.nextRandom)
  mkMasterHandle args rid logFunc

spec :: Hspec.Spec
spec = do
    it "Sends data around properly" $ do
        runSimple $ \mh -> do
            states <- getStates mh
            print states
            sids <- getStateIds mh
            let inputs = HMS.fromList $ map (, ["input 1"]) $ HS.toList sids
            outputs <- update mh () inputs
            print outputs
            -- states `shouldBe` (HMS.map (\(_input, initial) -> [Right "step 1", Left initial]) inputsy)
    -- setReplay (mkQCGen 957312063, 0) $
    Hspec.it "Passes quickcheck comparison with pure implementation" $
      property $ forAll arbitrary $
      \( Blind (function :: Context -> Input -> State -> (State, Output))
       , initialStates :: [State]
       , updates :: [(Context, [[Input]])]
       ) -> ioProperty $ do
         runMasterAndSlaves 7000 4 (\c i s -> return (function c i s)) initialStates $ \mh -> do
           let go :: PureState State -> (Context, [[Input]]) -> IO (PureState State)
               go ps (ctx, inputs) = do
                 let sids' = sort (HMS.keys (pureStates ps))
                 let inputMap = HMS.fromList (zip sids' (inputs ++ repeat []))
                 let (ps', outputs') = pureUpdate function ctx inputMap ps
                 -- putStrLn "===="
                 -- print ctx
                 -- print ("inputs", inputMap)
                 -- print ("outputs", outputs')
                 -- print ("before", ps)
                 -- print ("after", ps')
                 sids <- getStateIds mh
                 sort (HS.toList sids) `shouldBe` sids'
                 curStates <- getStates mh
                 curStates `shouldBe` pureStates ps
                 outputs <- update mh ctx inputMap
                 -- print outputs
                 -- print outputs'
                 outputs `shouldBe` outputs'
                 return ps'
           void $ foldM go (initialPureState initialStates) (take 4 updates)
         return True
    Hspec.it "Integrates with job-queue" $ do
        clearRedisKeys
        let args = WorkerArgs
              { waConfig = defaultWorkerConfig redisTestPrefix localhost "localhost"
              , waMasterArgs = MasterArgs Nothing (Just 5)
              , waRequestSlaveCount = 2
              , waMasterWaitTime = Seconds 10
              }
        logFunc <- getLogFunc
        let slaveFunc _ (Input y) (State z) = return (State (y `xor` z), Output (y `xor` z))
        let masterFunc :: RedisInfo -> RequestId -> Context -> MasterHandle State Context Input Output -> IO Int
            masterFunc _redis _rid r mh = do
              sids <- HMS.keys <$> resetStates mh (map State [1..16])
              outputs <- update mh r (HMS.fromList (zip sids (map ((:[]) . Input) [17..32])))
              let outputValues = map (\(Output n) -> n) (concatMap HMS.elems (HMS.elems outputs))
              return (foldl' xor 0 outputValues)
        void $ mapConcurrently (\_ -> runWorker args logFunc slaveFunc masterFunc) [1..(2 :: Int)]
          `race` do
            jc <- newJobClient logFunc defaultJobClientConfig
                { jccRedisPrefix = redisTestPrefix }
            fetchOutput <- submitRequestAndWaitForResponse jc (RequestId "request") (Context 1)
            res <- atomically $ do
                mres <- fetchOutput
                case mres of
                    Just res -> return res
                    Nothing -> retry
            res `shouldBe` Right (32 :: Int)
    Hspec.it "Throws InputMissingException" $
        runSimple $ \mh -> do
            (sid0:sids) <- HS.toList <$> getStateIds mh
            let inputs = HMS.fromList $ map (, ["input 1"]) sids
            update mh () inputs `shouldThrow` (== InputMissingException sid0)
    Hspec.it "Throws UnusedInputsException" $
        runSimple $ \mh -> do
            let extra = StateId 10
            sids <- ((extra:) . HS.toList) <$> getStateIds mh
            let inputs = HMS.fromList $ map (, ["input 1"]) sids
            update mh () inputs `shouldThrow` (== UnusedInputsException [extra])
    Hspec.it "Throws NoSlavesConnectedException" $ do
        logFunc <- getLogFunc
        mh <- mkMasterHandle_ (MasterArgs Nothing Nothing) logFunc
        resetStates (mh :: MasterHandle State Context Input Output) []
          `shouldThrow` (== NoSlavesConnectedException)
    Hspec.it "Throws exception for non-positive maxBatchSize" $ do
        let ma = MasterArgs
              { maMinBatchSize = Nothing
              , maMaxBatchSize = Just 0
              }
        logFunc <- getLogFunc
        mkMasterHandle_ ma logFunc `shouldThrow` \case { MasterException _ -> True; _ -> False }
    Hspec.it "Throws exception for negative minBatchSize" $ do
        let ma = MasterArgs
              { maMinBatchSize = Just (-1)
              , maMaxBatchSize = Nothing
              }
        logFunc <- getLogFunc
        mkMasterHandle_ ma logFunc `shouldThrow` \case { MasterException _ -> True; _ -> False }
    Hspec.it "Throws exception for minBatchSize greater than maxBatchSize" $ do
        let ma = MasterArgs
              { maMinBatchSize = Just 5
              , maMaxBatchSize = Just 4
              }
        logFunc <- getLogFunc
        mkMasterHandle_ ma logFunc `shouldThrow` \case { MasterException _ -> True; _ -> False }
>>>>>>> eb52c653

mkManyHasTypeFingerprint [[t|State|], [t|Input|], [t|Output|], [t|Int|]]

testUpdate ::
     (MonadConnect m)
  => MasterHandle m State () Input Output
  -> HMS.HashMap StateId [Input] -- ^ Inputs
  -> m () -- ^ Will crash if the output is not right
testUpdate mh inputs = do
  prevStates <- getStates mh
  outputs <- update mh () inputs
  forM_ (HMS.toList outputs) $ \(oldStateId, stateOutputs) -> do
    case HMS.lookup oldStateId inputs of
      Nothing -> stateOutputs `shouldBe` mempty
      Just stateInputs -> do
        Just (State inputs_) <- return (HMS.lookup oldStateId prevStates)
        let expectedOutputs = [Output (input : inputs_) | input <- stateInputs]
        sort (HMS.elems stateOutputs) `shouldBe`  sort expectedOutputs

type Runner m = forall a.
       MasterArgs m State () Input Output
    -> Int -- ^ Desired slaves
    -> (MasterHandle m State () Input Output -> m a)
    -> m a

performSimpleTest :: (MonadConnect m) => Int -> MasterHandle m State () Input Output -> m ()
performSimpleTest initialStates mh = do
  void (resetStates mh (map State (replicate initialStates [])))
  tokenCount :: IORef Int <- newIORef 0
  replicateM_ 5 $ do
    states0 <- getStates mh
    inputs <- for states0 $ \_ -> do
      children :: Int <- liftIO (randomRIO (0, 3))
      replicateM children $ do
        count <- readIORef tokenCount
        writeIORef tokenCount (count+1)
        return (Input count)
    testUpdate mh inputs

testMasterArgs :: forall m. (MonadConnect m) => Maybe (Int, Int) -> Int -> MasterArgs m State () Input Output
testMasterArgs mbDelay n = MasterArgs{maMaxBatchSize = Just n, maUpdate = f}
  where
    f :: () -> Input -> State -> m (State, Output)
    f _ input (State inputs) = do
      liftIO $ case mbDelay of
        Nothing -> return ()
        Just x -> threadDelay =<< randomRIO x
      return (State (input : inputs), Output (input : inputs))

genericSpec :: (forall m. (MonadConnect m) => Runner m) -> Spec
genericSpec runner = do
  loggingIt "Passes simple comparison with pure implementation (no slaves)" $
    runner (testMasterArgs (Just (10, 500)) 2) 0 (performSimpleTest 10)
  loggingIt "Passes simple comparison with pure implementation (one slave)" $
    runner (testMasterArgs (Just (10, 500)) 2) 1 (performSimpleTest 10)
  loggingIt "Passes simple comparison with pure implementation (10 slaves)" $
    runner (testMasterArgs (Just (10, 500)) 3) 10 (performSimpleTest 100)
  loggingIt "Passes simple comparison with pure implementation (50 slaves)" $
    runner (testMasterArgs (Just (10, 500)) 5) 50 (performSimpleTest 1000)

spec :: Spec
spec = do
  describe "Pure" (genericSpec runSimplePureStateful)
  describe "NetworkMessage" (genericSpec (runSimpleNMStateful "127.0.0.1"))
  describe "JobQueue" $ do
    redisIt "gets all slaves available (short)" $ \r -> do
      let jqc = testJobQueueConfig
      let ss = CN.serverSettings 0 "*"
      let nmsma = NMStatefulMasterArgs
            { nmsmaMinimumSlaves = Nothing
            , nmsmaMaximumSlaves = Nothing
            , nmsmaSlavesWaitingTime = 1000 * 1000
            }
<<<<<<< HEAD
      let worker :: forall void m. (MonadConnect m) => m void
          worker =
            runJobQueueStatefulWorker jqc ss "127.0.0.1" Nothing (testMasterArgs (Just (10, 500)) 5) nmsma $
              \mh _reqId () -> do
                liftIO (threadDelay (1000 * 1000))
                DontReenqueue <$> getNumSlaves mh
          workersToSpawn = 10
          client :: forall m. (MonadConnect m) => m ()
          client = withJobClient jqc $ \(jc :: JobClient Int) -> do
            rid <- liftIO (RequestId . UUID.toASCIIBytes <$> UUID.nextRandom)
            submitRequest jc rid ()
            Just slaves <- waitForResponse_ jc rid
            unless (slaves == workersToSpawn - 1) $ do
              fail ("Expecting " ++ show (workersToSpawn - 1) ++ ", but got " ++ show slaves)
      fmap (either absurd id) $ Async.race
        (NE.head <$> Async.mapConcurrently (\_ -> worker) (NE.fromList [(1::Int)..workersToSpawn]))
        (do
          client
          -- Check that there are no masters anymore
          wcis <- getWorkerRequests r
          wcis `shouldBe` [])
    -- redisIt_ "fullfills all requests (short, many)" (void (fullfillsAllRequests Nothing 50 3 300))
    redisIt_ "fullfills all requests (long, few)" $ do
      (numSlavesAtStartup, numSlavesAtShutdown) <- fullfillsAllRequests (Just (10, 500)) 10 10 30
      let increased = flip execState (0 :: Int) $
            forM_ (HMS.toList numSlavesAtStartup) $ \(reqId, startup) -> do
              let shutdown = numSlavesAtShutdown HMS.! reqId
              when (shutdown > startup) (modify (+1))
      unless (increased > 10) $
        fail "Didn't get many increases in slaves!"

fullfillsAllRequests :: (MonadConnect m) => Maybe (Int, Int) -> Int -> Int -> Int -> m (HMS.HashMap RequestId Int, HMS.HashMap RequestId Int)
fullfillsAllRequests mbDelay numClients requestsPerClient numWorkers = do
  let jqc = testJobQueueConfig
  let ss = CN.serverSettings 0 "*"
  let nmsma = NMStatefulMasterArgs
        { nmsmaMinimumSlaves = Nothing
        , nmsmaMaximumSlaves = Just 7
        , nmsmaSlavesWaitingTime = 1000 * 1000
        }
  numSlavesAtStartupRef :: IORef (HMS.HashMap RequestId Int) <- newIORef mempty
  numSlavesAtShutdownRef :: IORef (HMS.HashMap RequestId Int) <- newIORef mempty
  let worker :: forall void m. (MonadConnect m) => m void
      worker =
        runJobQueueStatefulWorker jqc ss "127.0.0.1" Nothing (testMasterArgs mbDelay 5) nmsma $
          \mh reqId () -> do
            numSlaves <- getNumSlaves mh
            atomicModifyIORef' numSlavesAtStartupRef (\sl -> (HMS.insert reqId numSlaves sl, ()))
            performSimpleTest 10 mh
            numSlaves' <- getNumSlaves mh
            atomicModifyIORef' numSlavesAtShutdownRef (\sl -> (HMS.insert reqId numSlaves' sl, ()))
            return (DontReenqueue ())
      requestLoop :: (MonadConnect m) => Int -> m ()
      requestLoop _n = withJobClient jqc $ \(jc :: JobClient ()) -> forM_ [1..requestsPerClient] $ \(_m :: Int) -> do
        rid <- liftIO (RequestId . UUID.toASCIIBytes <$> UUID.nextRandom)
        submitRequest jc rid ()
        Just () <- waitForResponse_ jc rid
        return ()
  fmap (either absurd id) $ Async.race
    (NE.head <$> Async.mapConcurrently (\_ -> worker) (NE.fromList [(1::Int)..numWorkers]))
    (void (Async.mapConcurrently requestLoop [(1::Int)..numClients]))
  -- Check that we sometimes gained slaves while executing
  numSlavesAtStartup <- readIORef numSlavesAtStartupRef
  numSlavesAtShutdown <- readIORef numSlavesAtShutdownRef
  return (numSlavesAtStartup, numSlavesAtShutdown)

{-
  it "Passes quickcheck comparison with the pure implementation" $
    QC.property $ QC.forAll QC.arbitrary $
    \( QC.Blind (function :: Context -> Input -> State -> (State, Output))
     , initialStates :: [State]
     , updates :: [(Context, [[Input]])]
     , numSlaves :: Int
     ) -> (QC.==>) (numSlaves > 2) $ loggingProperty $ do
      runSimplePure (MasterArgs (Just 5) Nothing) numSlaves (\a b c -> return (function a b c)) $ \mh -> do
        let go :: PureState State -> (Context, [[Input]]) -> LoggingT IO (PureState State)
            go ps (ctx, inputs) = do
              let sids' = sort (HMS.keys (pureStates ps))
              let inputMap = HMS.fromList (zip sids' (inputs ++ repeat []))
              let (ps', outputs') = pureUpdate function ctx inputMap ps
              -- putStrLn "===="
              -- print ctx
              -- print ("inputs", inputMap)
              -- print ("outputs", outputs')
              -- print ("before", ps)
              -- print ("after", ps')
              sids <- getStateIds mh
              sort (HS.toList sids) `shouldBe` sids'
              curStates <- getStates mh
              curStates `shouldBe` pureStates ps
              outputs <- update mh ctx inputMap
              -- print outputs
              -- print outputs'
              outputs `shouldBe` outputs'
              return ps'
        void $ foldM go (initialPureState initialStates) (take 4 updates)
        return True

newtype Context = Context Int deriving (QC.CoArbitrary, QC.Arbitrary, Show, Serialize, Eq)
newtype Input = Input Int deriving (QC.CoArbitrary, QC.Arbitrary, Show, Serialize, Eq)
newtype State = State Int deriving (QC.CoArbitrary, QC.Arbitrary, Show, Serialize, Eq, NFData)
newtype Output = Output Int deriving (QC.CoArbitrary, QC.Arbitrary, Show, Serialize, Eq, NFData)
=======
    -- Synthetic, unique id for debugging purposes
    mh <- mkMasterHandle_ masterArgs logFunc
    masterReady <- newEmptyMVar
    someConnected <- newEmptyMVar
    doneVar <- newEmptyMVar
    let ss = CN.setAfterBind (\_ -> tryPutMVar masterReady () >> return ()) (serverSettings port "*")
    let acceptConns =
            -- timeout (1000 * 1000 * 2) $
            CN.runGeneralTCPServer ss $ NM.runNMApp nms $ \nm -> do
                addSlaveConnection mh nm
                void $ tryPutMVar someConnected ()
                readMVar doneVar
    withAsync ((takeMVar masterReady >> runSlaves) `concurrently` acceptConns) $ \_ -> do
        atomically (check . (> 0) =<< getSlaveCount mh)
          `catch` \BlockedIndefinitelyOnSTM -> fail "No slaves connected"
        void $ resetStates mh initialStates
        r <- inner mh
        putMVar doneVar ()
        return r
>>>>>>> eb52c653

data PureState state = PureState
    { pureStates :: HMS.HashMap StateId state
    , pureIdCounter :: Int
    } deriving (Show)

initialPureState :: [state] -> PureState state
initialPureState states = PureState
    { pureStates = HMS.fromList $ zip (map StateId [0..]) states
    , pureIdCounter = length states
    }

pureUpdate :: forall state context input output.
              (context -> input -> state -> (state, output))
           -> context
           -> HMS.HashMap StateId [input]
           -> PureState state
           -> (PureState state, HMS.HashMap StateId (HMS.HashMap StateId output))
pureUpdate f context inputs ps = (ps', outputs)
  where
    sortedInputs :: [(StateId, [input])]
    sortedInputs = sortBy (comparing fst) (HMS.toList inputs)
    labeledInputs :: [(StateId, StateId, input)]
    labeledInputs =
      zipWith (\sid' (sid, inp) -> (sid, StateId sid', inp))
              [pureIdCounter ps ..]
              (concatMap (\(sid, inps) -> map (sid, ) inps) sortedInputs)
    ps' = PureState
      { pureStates = HMS.fromList (map (\(_, sid, (state, _)) -> (sid, state)) results)
      , pureIdCounter = pureIdCounter ps + length labeledInputs
      }
    results :: [(StateId, StateId, (state, output))]
    results = map (\(sid, sid', input) -> (sid, sid', f context input (pureStates ps HMS.! sid))) labeledInputs
    outputs :: HMS.HashMap StateId (HMS.HashMap StateId output)
    outputs = HMS.fromListWith (<>) (map (\(sid, sid', (_, output)) -> (sid, HMS.singleton sid' output)) results)
<<<<<<< HEAD
=======

nmsSettings :: IO NMSettings
nmsSettings = do
    nms <- defaultNMSettings
    return $ setNMHeartbeat 5000000 nms -- 5 seconds

getLogFunc :: IO (Loc -> LogSource -> LogLevel -> LogStr -> IO ())
getLogFunc = runStdoutLoggingT (filterLogger (\_ -> (> LevelDebug)) askLoggerIO)

{- Utility for doing a quickcheck replay

setReplay :: (QCGen, Int) -> Hspec.SpecWith a -> Hspec.SpecWith a
setReplay v = modifyArgs (\x -> x {replay = Just v})

-- Copied from
-- https://github.com/hspec/hspec/blob/2644587355583d340658cc3fb38b9e38a43c7c4a/hspec-core/src/Test/Hspec/Core/QuickCheck.hs
modifyArgs :: (Args -> Args) -> Hspec.SpecWith a -> Hspec.SpecWith a
modifyArgs = Hspec.modifyParams . modify
  where
    modify :: (Args -> Args) -> Hspec.Params -> Hspec.Params
    modify f p = p {Hspec.paramsQuickCheckArgs = f (Hspec.paramsQuickCheckArgs p)}
-}
>>>>>>> eb52c653
-}<|MERGE_RESOLUTION|>--- conflicted
+++ resolved
@@ -1,13 +1,10 @@
-<<<<<<< HEAD
 {-# LANGUAGE ConstraintKinds #-}
 {-# LANGUAGE DeriveGeneric #-}
-=======
 {-# LANGUAGE DataKinds #-}
 {-# LANGUAGE TupleSections #-}
 {-# LANGUAGE OverloadedStrings #-}
 {-# LANGUAGE ParallelListComp #-}
 {-# LANGUAGE ScopedTypeVariables #-}
->>>>>>> eb52c653
 {-# LANGUAGE FlexibleContexts #-}
 {-# LANGUAGE NoImplicitPrelude #-}
 {-# LANGUAGE OverloadedStrings #-}
@@ -20,12 +17,12 @@
 {-# LANGUAGE LambdaCase #-}
 {-# LANGUAGE GeneralizedNewtypeDeriving #-}
 {-# LANGUAGE RankNTypes #-}
+{-# LANGUAGE DataKinds #-}
 {-# OPTIONS_GHC -fno-warn-orphans #-}
 module Distributed.StatefulSpec (spec) where
 
-<<<<<<< HEAD
 import ClassyPrelude
-import Data.Serialize (Serialize)
+import Data.Store (Store)
 import Test.Hspec hiding (shouldBe)
 import qualified Test.Hspec
 import FP.Redis (MonadConnect)
@@ -34,7 +31,7 @@
 import Control.DeepSeq (NFData)
 import qualified Data.HashMap.Strict as HMS
 import System.Random (randomRIO)
-import Data.TypeFingerprint (mkManyHasTypeFingerprint)
+import Data.Store.TypeHash (mkManyHasTypeHash)
 import Distributed.JobQueue.Worker
 import Distributed.JobQueue.Client
 import qualified Data.Conduit.Network as CN
@@ -55,180 +52,13 @@
 shouldBe x y = liftIO (Test.Hspec.shouldBe x y)
 
 newtype State = State [Input] -- All the inputs up to now
-  deriving (QC.CoArbitrary, QC.Arbitrary, Show, Serialize, Eq, Ord, NFData)
+  deriving (QC.CoArbitrary, QC.Arbitrary, Show, Store, Eq, Ord, NFData)
 newtype Input = Input Int
-  deriving (QC.CoArbitrary, QC.Arbitrary, Show, Serialize, Eq, Ord, NFData)
+  deriving (QC.CoArbitrary, QC.Arbitrary, Show, Store, Eq, Ord, NFData)
 newtype Output = Output [Input] -- All the inputs up to now
-  deriving (QC.CoArbitrary, QC.Arbitrary, Show, Serialize, Eq, Ord, NFData)
-=======
-import           ClassyPrelude
-import qualified Test.Hspec as Hspec
+  deriving (QC.CoArbitrary, QC.Arbitrary, Show, Store, Eq, Ord, NFData)
 
-spec :: Hspec.Spec
-spec = return ()
-
-{-
-import           ClassyPrelude
-import           Control.Concurrent.Async
-import           Control.Concurrent.STM (retry, check)
-import           Control.DeepSeq (NFData)
-import           Control.Exception (BlockedIndefinitelyOnSTM(..))
-import           Control.Monad.Logger
-import           Data.Bits
-import           Data.Conduit.Network (serverSettings, clientSettings)
-import qualified Data.Conduit.Network as CN
-import qualified Data.HashMap.Strict as HMS
-import qualified Data.HashSet as HS
-import           Data.Store (Store)
-import           Data.Streaming.NetworkMessage
-import qualified Data.Streaming.NetworkMessage as NM
-import           Data.Store.TypeHash (mkManyHasTypeHash)
-import           Data.TypeHashSpec ()
-import           Distributed.JobQueue.Client.NewApi
-import           Distributed.RedisQueue (RedisInfo)
-import           Distributed.Stateful
-import           Distributed.Stateful.Internal (StateId(..))
-import           Distributed.Stateful.Master
-import           Distributed.Stateful.Slave
-import           Distributed.TestUtil
-import           FP.Redis
-import           Test.Hspec (shouldBe, shouldThrow)
-import qualified Test.Hspec as Hspec
-import           Test.QuickCheck hiding (output)
-import qualified Data.Store as S
-import qualified Data.UUID as UUID
-import qualified Data.UUID.V4 as UUID.V4
-import           Control.Monad.Trans.Control (MonadBaseControl)
-
-newtype Context = Context Int deriving (CoArbitrary, Arbitrary, Show, Store, Eq)
-newtype Input = Input Int deriving (CoArbitrary, Arbitrary, Show, Store, Eq)
-newtype State = State Int deriving (CoArbitrary, Arbitrary, Show, Store, Eq, NFData)
-newtype Output = Output Int deriving (CoArbitrary, Arbitrary, Show, Store, Eq, NFData)
-
-$(mkManyHasTypeHash
-    [ [t| Context |]
-    , [t| Input |]
-    , [t| State |]
-    , [t| Output |]
-    ])
-
-mkMasterHandle_
-  :: (MonadBaseControl IO m, MonadIO m)
-  => MasterArgs
-  -> LogFunc
-  -> m (MasterHandle state context input output)
-mkMasterHandle_ args logFunc = do
-  rid <- liftIO (RequestId . S.encode . UUID.toWords <$> UUID.V4.nextRandom)
-  mkMasterHandle args rid logFunc
-
-spec :: Hspec.Spec
-spec = do
-    it "Sends data around properly" $ do
-        runSimple $ \mh -> do
-            states <- getStates mh
-            print states
-            sids <- getStateIds mh
-            let inputs = HMS.fromList $ map (, ["input 1"]) $ HS.toList sids
-            outputs <- update mh () inputs
-            print outputs
-            -- states `shouldBe` (HMS.map (\(_input, initial) -> [Right "step 1", Left initial]) inputsy)
-    -- setReplay (mkQCGen 957312063, 0) $
-    Hspec.it "Passes quickcheck comparison with pure implementation" $
-      property $ forAll arbitrary $
-      \( Blind (function :: Context -> Input -> State -> (State, Output))
-       , initialStates :: [State]
-       , updates :: [(Context, [[Input]])]
-       ) -> ioProperty $ do
-         runMasterAndSlaves 7000 4 (\c i s -> return (function c i s)) initialStates $ \mh -> do
-           let go :: PureState State -> (Context, [[Input]]) -> IO (PureState State)
-               go ps (ctx, inputs) = do
-                 let sids' = sort (HMS.keys (pureStates ps))
-                 let inputMap = HMS.fromList (zip sids' (inputs ++ repeat []))
-                 let (ps', outputs') = pureUpdate function ctx inputMap ps
-                 -- putStrLn "===="
-                 -- print ctx
-                 -- print ("inputs", inputMap)
-                 -- print ("outputs", outputs')
-                 -- print ("before", ps)
-                 -- print ("after", ps')
-                 sids <- getStateIds mh
-                 sort (HS.toList sids) `shouldBe` sids'
-                 curStates <- getStates mh
-                 curStates `shouldBe` pureStates ps
-                 outputs <- update mh ctx inputMap
-                 -- print outputs
-                 -- print outputs'
-                 outputs `shouldBe` outputs'
-                 return ps'
-           void $ foldM go (initialPureState initialStates) (take 4 updates)
-         return True
-    Hspec.it "Integrates with job-queue" $ do
-        clearRedisKeys
-        let args = WorkerArgs
-              { waConfig = defaultWorkerConfig redisTestPrefix localhost "localhost"
-              , waMasterArgs = MasterArgs Nothing (Just 5)
-              , waRequestSlaveCount = 2
-              , waMasterWaitTime = Seconds 10
-              }
-        logFunc <- getLogFunc
-        let slaveFunc _ (Input y) (State z) = return (State (y `xor` z), Output (y `xor` z))
-        let masterFunc :: RedisInfo -> RequestId -> Context -> MasterHandle State Context Input Output -> IO Int
-            masterFunc _redis _rid r mh = do
-              sids <- HMS.keys <$> resetStates mh (map State [1..16])
-              outputs <- update mh r (HMS.fromList (zip sids (map ((:[]) . Input) [17..32])))
-              let outputValues = map (\(Output n) -> n) (concatMap HMS.elems (HMS.elems outputs))
-              return (foldl' xor 0 outputValues)
-        void $ mapConcurrently (\_ -> runWorker args logFunc slaveFunc masterFunc) [1..(2 :: Int)]
-          `race` do
-            jc <- newJobClient logFunc defaultJobClientConfig
-                { jccRedisPrefix = redisTestPrefix }
-            fetchOutput <- submitRequestAndWaitForResponse jc (RequestId "request") (Context 1)
-            res <- atomically $ do
-                mres <- fetchOutput
-                case mres of
-                    Just res -> return res
-                    Nothing -> retry
-            res `shouldBe` Right (32 :: Int)
-    Hspec.it "Throws InputMissingException" $
-        runSimple $ \mh -> do
-            (sid0:sids) <- HS.toList <$> getStateIds mh
-            let inputs = HMS.fromList $ map (, ["input 1"]) sids
-            update mh () inputs `shouldThrow` (== InputMissingException sid0)
-    Hspec.it "Throws UnusedInputsException" $
-        runSimple $ \mh -> do
-            let extra = StateId 10
-            sids <- ((extra:) . HS.toList) <$> getStateIds mh
-            let inputs = HMS.fromList $ map (, ["input 1"]) sids
-            update mh () inputs `shouldThrow` (== UnusedInputsException [extra])
-    Hspec.it "Throws NoSlavesConnectedException" $ do
-        logFunc <- getLogFunc
-        mh <- mkMasterHandle_ (MasterArgs Nothing Nothing) logFunc
-        resetStates (mh :: MasterHandle State Context Input Output) []
-          `shouldThrow` (== NoSlavesConnectedException)
-    Hspec.it "Throws exception for non-positive maxBatchSize" $ do
-        let ma = MasterArgs
-              { maMinBatchSize = Nothing
-              , maMaxBatchSize = Just 0
-              }
-        logFunc <- getLogFunc
-        mkMasterHandle_ ma logFunc `shouldThrow` \case { MasterException _ -> True; _ -> False }
-    Hspec.it "Throws exception for negative minBatchSize" $ do
-        let ma = MasterArgs
-              { maMinBatchSize = Just (-1)
-              , maMaxBatchSize = Nothing
-              }
-        logFunc <- getLogFunc
-        mkMasterHandle_ ma logFunc `shouldThrow` \case { MasterException _ -> True; _ -> False }
-    Hspec.it "Throws exception for minBatchSize greater than maxBatchSize" $ do
-        let ma = MasterArgs
-              { maMinBatchSize = Just 5
-              , maMaxBatchSize = Just 4
-              }
-        logFunc <- getLogFunc
-        mkMasterHandle_ ma logFunc `shouldThrow` \case { MasterException _ -> True; _ -> False }
->>>>>>> eb52c653
-
-mkManyHasTypeFingerprint [[t|State|], [t|Input|], [t|Output|], [t|Int|]]
+mkManyHasTypeHash [[t|State|], [t|Input|], [t|Output|], [t|Int|]]
 
 testUpdate ::
      (MonadConnect m)
@@ -300,7 +130,6 @@
             , nmsmaMaximumSlaves = Nothing
             , nmsmaSlavesWaitingTime = 1000 * 1000
             }
-<<<<<<< HEAD
       let worker :: forall void m. (MonadConnect m) => m void
           worker =
             runJobQueueStatefulWorker jqc ss "127.0.0.1" Nothing (testMasterArgs (Just (10, 500)) 5) nmsma $
@@ -365,123 +194,4 @@
   -- Check that we sometimes gained slaves while executing
   numSlavesAtStartup <- readIORef numSlavesAtStartupRef
   numSlavesAtShutdown <- readIORef numSlavesAtShutdownRef
-  return (numSlavesAtStartup, numSlavesAtShutdown)
-
-{-
-  it "Passes quickcheck comparison with the pure implementation" $
-    QC.property $ QC.forAll QC.arbitrary $
-    \( QC.Blind (function :: Context -> Input -> State -> (State, Output))
-     , initialStates :: [State]
-     , updates :: [(Context, [[Input]])]
-     , numSlaves :: Int
-     ) -> (QC.==>) (numSlaves > 2) $ loggingProperty $ do
-      runSimplePure (MasterArgs (Just 5) Nothing) numSlaves (\a b c -> return (function a b c)) $ \mh -> do
-        let go :: PureState State -> (Context, [[Input]]) -> LoggingT IO (PureState State)
-            go ps (ctx, inputs) = do
-              let sids' = sort (HMS.keys (pureStates ps))
-              let inputMap = HMS.fromList (zip sids' (inputs ++ repeat []))
-              let (ps', outputs') = pureUpdate function ctx inputMap ps
-              -- putStrLn "===="
-              -- print ctx
-              -- print ("inputs", inputMap)
-              -- print ("outputs", outputs')
-              -- print ("before", ps)
-              -- print ("after", ps')
-              sids <- getStateIds mh
-              sort (HS.toList sids) `shouldBe` sids'
-              curStates <- getStates mh
-              curStates `shouldBe` pureStates ps
-              outputs <- update mh ctx inputMap
-              -- print outputs
-              -- print outputs'
-              outputs `shouldBe` outputs'
-              return ps'
-        void $ foldM go (initialPureState initialStates) (take 4 updates)
-        return True
-
-newtype Context = Context Int deriving (QC.CoArbitrary, QC.Arbitrary, Show, Serialize, Eq)
-newtype Input = Input Int deriving (QC.CoArbitrary, QC.Arbitrary, Show, Serialize, Eq)
-newtype State = State Int deriving (QC.CoArbitrary, QC.Arbitrary, Show, Serialize, Eq, NFData)
-newtype Output = Output Int deriving (QC.CoArbitrary, QC.Arbitrary, Show, Serialize, Eq, NFData)
-=======
-    -- Synthetic, unique id for debugging purposes
-    mh <- mkMasterHandle_ masterArgs logFunc
-    masterReady <- newEmptyMVar
-    someConnected <- newEmptyMVar
-    doneVar <- newEmptyMVar
-    let ss = CN.setAfterBind (\_ -> tryPutMVar masterReady () >> return ()) (serverSettings port "*")
-    let acceptConns =
-            -- timeout (1000 * 1000 * 2) $
-            CN.runGeneralTCPServer ss $ NM.runNMApp nms $ \nm -> do
-                addSlaveConnection mh nm
-                void $ tryPutMVar someConnected ()
-                readMVar doneVar
-    withAsync ((takeMVar masterReady >> runSlaves) `concurrently` acceptConns) $ \_ -> do
-        atomically (check . (> 0) =<< getSlaveCount mh)
-          `catch` \BlockedIndefinitelyOnSTM -> fail "No slaves connected"
-        void $ resetStates mh initialStates
-        r <- inner mh
-        putMVar doneVar ()
-        return r
->>>>>>> eb52c653
-
-data PureState state = PureState
-    { pureStates :: HMS.HashMap StateId state
-    , pureIdCounter :: Int
-    } deriving (Show)
-
-initialPureState :: [state] -> PureState state
-initialPureState states = PureState
-    { pureStates = HMS.fromList $ zip (map StateId [0..]) states
-    , pureIdCounter = length states
-    }
-
-pureUpdate :: forall state context input output.
-              (context -> input -> state -> (state, output))
-           -> context
-           -> HMS.HashMap StateId [input]
-           -> PureState state
-           -> (PureState state, HMS.HashMap StateId (HMS.HashMap StateId output))
-pureUpdate f context inputs ps = (ps', outputs)
-  where
-    sortedInputs :: [(StateId, [input])]
-    sortedInputs = sortBy (comparing fst) (HMS.toList inputs)
-    labeledInputs :: [(StateId, StateId, input)]
-    labeledInputs =
-      zipWith (\sid' (sid, inp) -> (sid, StateId sid', inp))
-              [pureIdCounter ps ..]
-              (concatMap (\(sid, inps) -> map (sid, ) inps) sortedInputs)
-    ps' = PureState
-      { pureStates = HMS.fromList (map (\(_, sid, (state, _)) -> (sid, state)) results)
-      , pureIdCounter = pureIdCounter ps + length labeledInputs
-      }
-    results :: [(StateId, StateId, (state, output))]
-    results = map (\(sid, sid', input) -> (sid, sid', f context input (pureStates ps HMS.! sid))) labeledInputs
-    outputs :: HMS.HashMap StateId (HMS.HashMap StateId output)
-    outputs = HMS.fromListWith (<>) (map (\(sid, sid', (_, output)) -> (sid, HMS.singleton sid' output)) results)
-<<<<<<< HEAD
-=======
-
-nmsSettings :: IO NMSettings
-nmsSettings = do
-    nms <- defaultNMSettings
-    return $ setNMHeartbeat 5000000 nms -- 5 seconds
-
-getLogFunc :: IO (Loc -> LogSource -> LogLevel -> LogStr -> IO ())
-getLogFunc = runStdoutLoggingT (filterLogger (\_ -> (> LevelDebug)) askLoggerIO)
-
-{- Utility for doing a quickcheck replay
-
-setReplay :: (QCGen, Int) -> Hspec.SpecWith a -> Hspec.SpecWith a
-setReplay v = modifyArgs (\x -> x {replay = Just v})
-
--- Copied from
--- https://github.com/hspec/hspec/blob/2644587355583d340658cc3fb38b9e38a43c7c4a/hspec-core/src/Test/Hspec/Core/QuickCheck.hs
-modifyArgs :: (Args -> Args) -> Hspec.SpecWith a -> Hspec.SpecWith a
-modifyArgs = Hspec.modifyParams . modify
-  where
-    modify :: (Args -> Args) -> Hspec.Params -> Hspec.Params
-    modify f p = p {Hspec.paramsQuickCheckArgs = f (Hspec.paramsQuickCheckArgs p)}
--}
->>>>>>> eb52c653
--}+  return (numSlavesAtStartup, numSlavesAtShutdown)