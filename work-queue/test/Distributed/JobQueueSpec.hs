--- conflicted
+++ resolved
@@ -4,18 +4,18 @@
 {-# LANGUAGE NoImplicitPrelude #-}
 {-# LANGUAGE OverloadedStrings #-}
 {-# LANGUAGE RecordWildCards #-}
-<<<<<<< HEAD
 {-# LANGUAGE ScopedTypeVariables #-}
 {-# LANGUAGE TemplateHaskell #-}
 {-# LANGUAGE TupleSections #-}
 {-# LANGUAGE ViewPatterns #-}
 {-# LANGUAGE MultiWayIf #-}
 {-# LANGUAGE LambdaCase #-}
+{-# LANGUAGE DataKinds #-}
 
 module Distributed.JobQueueSpec (spec) where
 
 import ClassyPrelude
-import Data.Serialize (Serialize)
+import Data.Store (Store)
 import qualified Control.Concurrent.Async.Lifted.Safe as Async
 import           Test.Hspec hiding (shouldBe)
 import qualified Test.Hspec
@@ -29,7 +29,7 @@
 import qualified Data.HashSet as HS
 import qualified Control.Concurrent.STM as STM
 
-import Data.TypeFingerprint (mkManyHasTypeFingerprint)
+import Data.Store.TypeHash (mkManyHasTypeHash)
 import Distributed.JobQueue.Client
 import Distributed.JobQueue.Worker
 import TestUtils
@@ -43,14 +43,14 @@
     { requestDelay :: !Int
     , requestResponse :: !(Reenqueue Response)
     } deriving (Eq, Show, Generic, Typeable)
-instance Serialize Request
+instance Store Request
 
 newtype Response = Response
     { _responseEcho :: ByteString
     } deriving (Eq, Ord, Show, Generic, Typeable)
-instance Serialize Response
-
-$(mkManyHasTypeFingerprint [[t|Request|], [t|Response|]])
+instance Store Response
+
+$(mkManyHasTypeHash [[t|Request|], [t|Response|]])
 
 jobWorker_ :: (MonadConnect m) => (Request -> m (Reenqueue Response)) -> m void
 jobWorker_ work = jobWorker testJobQueueConfig (\_r _rid -> work)
@@ -97,46 +97,6 @@
 
 -- * Tests
 -----------------------------------------------------------------------
-=======
-
-module Distributed.JobQueueSpec
-    ( spec
-    -- Used by PeriodicSpec
-    , jqit
-    , allocateAsync
-    , randomDelay
-    ) where
-
-import           ClassyPrelude hiding (keys)
-import           Control.Concurrent (forkIO, myThreadId, ThreadId)
-import           Control.Concurrent.Async (Async, race, async, cancel, waitCatch)
-import           Control.Concurrent.Lifted (threadDelay)
-import           Control.Exception (AsyncException(ThreadKilled), throwTo)
-import           Control.Monad.Base (MonadBase)
-import           Control.Monad.Logger
-import           Control.Monad.Trans.Control (MonadBaseControl, liftBaseWith)
-import           Control.Monad.Trans.Resource (ResourceT, runResourceT, allocate)
-import           Data.Store (encode)
-import           Data.Bits (shiftL)
-import           Data.List.NonEmpty (NonEmpty(..))
-import           Data.List.Split (chunksOf)
-import           Data.Proxy (Proxy(..))
-import qualified Data.Set as S
-import           Data.Streaming.NetworkMessage (Sendable)
-import           Data.Time.Clock (diffUTCTime)
-import           Distributed.JobQueue
-import           Distributed.JobQueue.Status
-import           Distributed.JobQueue.Shared
-import           Distributed.RedisQueue
-import           Distributed.RedisQueue.Internal (run_)
-import           Distributed.TestUtil
-import           Distributed.WorkQueueSpec (forkWorker, cancelProcess)
-import           FP.Redis
-import           FP.ThreadFileLogger
-import           System.Random (randomRIO)
-import           System.Timeout.Lifted (timeout)
-import           Test.Hspec (Spec, it, shouldBe)
->>>>>>> eb52c653
 
 spec :: Spec
 spec = do
